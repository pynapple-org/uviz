--- conflicted
+++ resolved
@@ -1,12 +1,9 @@
 # Pynaviz
 
-<<<<<<< HEAD
+
 Python Neural Analysis Visualization
-=======
+
 Interactive visualizations that keep **pynapple time series** and/or **video frames** in sync.
->>>>>>> ac99f938
-
-#
 
 
 
