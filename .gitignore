# Byte-compiled / optimized / DLL files
__pycache__/
*.py[cod]
*$py.class

# C extensions
*.so

# Distribution / packaging
.Python
build/
develop-eggs/
dist/
downloads/
eggs/
.eggs/
lib/
lib64/
parts/
sdist/
var/
wheels/
share/python-wheels/
*.egg-info/
.installed.cfg
*.egg
MANIFEST

# PyInstaller
#  Usually these files are written by a python script from a template
#  before PyInstaller builds the exe, so as to inject date/other infos into it.
*.manifest
*.spec

# Installer logs
pip-log.txt
pip-delete-this-directory.txt

# Unit test / coverage reports
htmlcov/
.tox/
.nox/
.coverage
.coverage.*
.cache
nosetests.xml
coverage.xml
*.cover
*.py,cover
.hypothesis/
.pytest_cache/
cover/

# Translations
*.mo
*.pot

# Django stuff:
*.log
local_settings.py
db.sqlite3
db.sqlite3-journal

# Flask stuff:
instance/
.webassets-cache

# Scrapy stuff:
.scrapy

# Sphinx documentation
docs/_build/

# PyBuilder
.pybuilder/
target/

# Jupyter Notebook
.ipynb_checkpoints

# IPython
profile_default/
ipython_config.py

# pyenv
#   For a library or package, you might want to ignore these files since the code is
#   intended to run in multiple environments; otherwise, check them in:
# .python-version

# pipenv
#   According to pypa/pipenv#598, it is recommended to include Pipfile.lock in version control.
#   However, in case of collaboration, if having platform-specific dependencies or dependencies
#   having no cross-platform support, pipenv may install dependencies that don't work, or not
#   install all needed dependencies.
#Pipfile.lock

# poetry
#   Similar to Pipfile.lock, it is generally recommended to include poetry.lock in version control.
#   This is especially recommended for binary packages to ensure reproducibility, and is more
#   commonly ignored for libraries.
#   https://python-poetry.org/docs/basic-usage/#commit-your-poetrylock-file-to-version-control
#poetry.lock

# pdm
#   Similar to Pipfile.lock, it is generally recommended to include pdm.lock in version control.
#pdm.lock
#   pdm stores project-wide configurations in .pdm.toml, but it is recommended to not include it
#   in version control.
#   https://pdm.fming.dev/#use-with-ide
.pdm.toml

# PEP 582; used by e.g. github.com/David-OConnor/pyflow and github.com/pdm-project/pdm
__pypackages__/

# Celery stuff
celerybeat-schedule
celerybeat.pid

# SageMath parsed files
*.sage.py

# Environments
.env
.venv
env/
venv/
ENV/
env.bak/
venv.bak/
*.lock
uv.lock

# Pre-commit
.pre-commit-config.yaml

# Spyder project settings
.spyderproject
.spyproject

# Rope project settings
.ropeproject

# mkdocs documentation
/site

# mypy
.mypy_cache/
.dmypy.json
dmypy.json

# Pyre type checker
.pyre/

# pytype static type analyzer
.pytype/

# Cython debug symbols
cython_debug/

# PyCharm
#  JetBrains specific template is maintained in a separate JetBrains.gitignore that can
#  be found at https://github.com/github/gitignore/blob/main/Global/JetBrains.gitignore
#  and can be added to the global gitignore or merged into this file.  For a more nuclear
#  option (not recommended) you can uncomment the following to ignore the entire idea folder.
#.idea/
<<<<<<< HEAD


# ingore the tests/test_video folder autogenerate by the script generate_numbered_video
tests/test_video/
=======
/.vscode
>>>>>>> b0718f0a
<|MERGE_RESOLUTION|>--- conflicted
+++ resolved
@@ -163,11 +163,8 @@
 #  and can be added to the global gitignore or merged into this file.  For a more nuclear
 #  option (not recommended) you can uncomment the following to ignore the entire idea folder.
 #.idea/
-<<<<<<< HEAD
 
+# ignore the tests/test_video folder autogenerate by the script generate_numbered_video
+tests/test_video/
 
-# ingore the tests/test_video folder autogenerate by the script generate_numbered_video
-tests/test_video/
-=======
 /.vscode
->>>>>>> b0718f0a
