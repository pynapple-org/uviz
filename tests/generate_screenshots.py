--- conflicted
+++ resolved
@@ -34,6 +34,30 @@
     image = Image.fromarray(image_data, mode="RGBA")
     image.save(path)
 
+# v = viz.PlotTsd(tsd1)
+# v.animate()
+# image_data = v.renderer.snapshot()
+# image = Image.fromarray(image_data, mode="RGBA")
+# image.save(os.path.expanduser("~/pynaviz/tests/screenshots/test_plot_tsd.png"))
+
+
+# ep = nap.IntervalSet(
+#     [0, 0.2, 0.4, 0.6, 0.8],
+#     [0.19, 0.39, 0.59, 0.79, 0.99],
+#     metadata={
+#         "label": ["a", "b", "c", "d", "e"],
+#         "choice": [1, 0, 1, 1, 0],
+#         "reward": [0, 0, 1, 0, 1],
+#     },
+# )
+# v = viz.PlotIntervalSet(ep)
+# v.animate()
+# image_data = v.renderer.snapshot()
+# image = Image.fromarray(image_data, mode="RGBA")
+# image.save(
+#     os.path.expanduser("~/GitHub/pynaviz/tests/screenshots/test_plot_intervalset.png")
+# >>>>>>> dev    
+    
 
 def snapshots_numbered_movies(path=DEFAULT_SCREENSHOT_PATH, path_video=DEFAULT_VIDEO_DIR, frames=None):
     if frames is None:
@@ -65,6 +89,7 @@
 @click.option(
     "--path", type=click.Path(), default=str(DEFAULT_SCREENSHOT_PATH),
     help="Output directory for snapshots.",
+
 )
 @click.option(
     "--frames",
@@ -101,31 +126,6 @@
 
     click.echo("Done.")
 
-# v = viz.PlotTsd(tsd1)
-# v.animate()
-# image_data = v.renderer.snapshot()
-# image = Image.fromarray(image_data, mode="RGBA")
-# image.save(os.path.expanduser("~/pynaviz/tests/screenshots/test_plot_tsd.png"))
 
-
-<<<<<<< HEAD
 if __name__ == "__main__":
-    main()
-=======
-ep = nap.IntervalSet(
-    [0, 0.2, 0.4, 0.6, 0.8],
-    [0.19, 0.39, 0.59, 0.79, 0.99],
-    metadata={
-        "label": ["a", "b", "c", "d", "e"],
-        "choice": [1, 0, 1, 1, 0],
-        "reward": [0, 0, 1, 0, 1],
-    },
-)
-v = viz.PlotIntervalSet(ep)
-v.animate()
-image_data = v.renderer.snapshot()
-image = Image.fromarray(image_data, mode="RGBA")
-image.save(
-    os.path.expanduser("~/GitHub/pynaviz/tests/screenshots/test_plot_intervalset.png")
-)
->>>>>>> b0718f0a
+    main()