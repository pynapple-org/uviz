--- conflicted
+++ resolved
@@ -19,7 +19,6 @@
 
 import pynaviz as viz
 
-<<<<<<< HEAD
 # Define base paths
 BASE_DIR = pathlib.Path(__file__).parent.resolve()
 DEFAULT_SCREENSHOT_PATH = BASE_DIR / "screenshots"
@@ -98,7 +97,6 @@
     type=str,
     default=None,
     help="Comma-separated list of frame indices to render (e.g. 0,1,2,99). Only applies to video.",
-)
 @click.option(
     "--video-dir",
     type=click.Path(),
@@ -142,38 +140,4 @@
 # ---------- Script entry point ----------
 
 if __name__ == "__main__":
-    main()
-=======
-tsd1 = nap.Tsd(t=np.arange(1000), d=np.sin(np.arange(1000) * 0.1))
-# tsg = nap.TsGroup({
-#     i:nap.Ts(
-#         t=np.sort(np.random.uniform(0, 1000, 100*(i+1)))
-#     ) for i in range(10)}, metadata={"label":np.random.randn(10)})
-# tsdframe = nap.TsdFrame(t=np.arange(1000),d=np.random.randn(1000, 10), metadata={"label":np.random.randn(10)})
-# tsdtensor = nap.TsdTensor(t=np.arange(1000), d=np.random.randn(1000, 10, 10))
-
-
-# v = viz.PlotTsd(tsd1)
-# v.animate()
-# image_data = v.renderer.snapshot()
-# image = Image.fromarray(image_data, mode="RGBA")
-# image.save(os.path.expanduser("~/uviz/tests/screenshots/test_plot_tsd.png"))
-
-
-ep = nap.IntervalSet(
-    [0, 0.2, 0.4, 0.6, 0.8],
-    [0.19, 0.39, 0.59, 0.79, 0.99],
-    metadata={
-        "label": ["a", "b", "c", "d", "e"],
-        "choice": [1, 0, 1, 1, 0],
-        "reward": [0, 0, 1, 0, 1],
-    },
-)
-v = viz.PlotIntervalSet(ep)
-v.animate()
-image_data = v.renderer.snapshot()
-image = Image.fromarray(image_data, mode="RGBA")
-image.save(
-    os.path.expanduser("~/GitHub/uviz/tests/screenshots/test_plot_intervalset.png")
-)
->>>>>>> aea6fa2c
+    main()