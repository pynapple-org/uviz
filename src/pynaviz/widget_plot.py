"""
Plotting class for each pynapple object using Qt Widget.
Create a unique Qt widget for each class.
"""
import pathlib
from typing import Optional

from numpy._typing import NDArray
from PyQt6.QtWidgets import QVBoxLayout, QWidget

<<<<<<< HEAD
from .base_plot import PlotTs, PlotTsd, PlotTsdFrame, PlotTsdTensor, PlotTsGroup, PlotVideo
=======
from .base_plot import (
    PlotIntervalSet,
    PlotTs,
    PlotTsd,
    PlotTsdFrame,
    PlotTsdTensor,
    PlotTsGroup,
)
>>>>>>> b0718f0a
from .widget_menu import MenuWidget


class TsGroupWidget(QWidget):

    def __init__(self, data, index=None, size=(640, 480), set_parent=True):
        super().__init__(None)
        self.resize(*size)

        # The main layout
        layout = QVBoxLayout()
        layout.setContentsMargins(0, 0, 0, 0)  # Remove default margins
        layout.setSpacing(0)
        self.setLayout(layout)

        # Canvas
        parent = self if set_parent else None
        self.plot = PlotTsGroup(data, index=index, parent=parent)

        # Top level menu container
        self.button_container = MenuWidget(metadata=data.metadata, plot=self.plot)

        # Add overlay and canvas to layout
        layout.addWidget(self.button_container)
        layout.addWidget(self.plot.canvas)


class TsdWidget(QWidget):

    def __init__(self, data, index=None, size=(640, 480), set_parent=True):
        super().__init__(None)
        self.resize(*size)

        # The main layout
        layout = QVBoxLayout()
        layout.setContentsMargins(0, 0, 0, 0)  # Remove default margins
        layout.setSpacing(0)
        self.setLayout(layout)

        # Canvas
        parent = self if set_parent else None
        self.plot = PlotTsd(data, index=index, parent=parent)

        # Top level menu container
        self.button_container = MenuWidget(metadata={}, plot=self.plot)

        # Add overlay and canvas to layout
        layout.addWidget(self.button_container)
        layout.addWidget(self.plot.canvas)


class TsdFrameWidget(QWidget):

    def __init__(self, data, index=None, size=(640, 480), set_parent=True):
        super().__init__(None)
        self.resize(*size)

        # The main layout
        layout = QVBoxLayout()
        layout.setContentsMargins(0, 0, 0, 0)  # Remove default margins
        layout.setSpacing(0)
        self.setLayout(layout)

        # Canvas
        parent = self if set_parent else None
        self.plot = PlotTsdFrame(data, index=index, parent=parent)

        # Top level menu container
        self.button_container = MenuWidget(metadata=data.metadata, plot=self.plot)

        # Add custom menu items
        self.button_container.action_menu.addSeparator()
        xvy_action = self.button_container.action_menu.addAction("Plot x vs y")
        xvy_action.setObjectName("x_vs_y")
        xvy_action.triggered.connect(self.button_container._popup_menu)

        # Add overlay and canvas to layout
        layout.addWidget(self.button_container)
        layout.addWidget(self.plot.canvas)


class TsdTensorWidget(QWidget):

    def __init__(self, data, index=None, size=(640, 480), set_parent=True):
        super().__init__(None)
        self.resize(*size)

        # The main layout
        layout = QVBoxLayout()
        layout.setContentsMargins(0, 0, 0, 0)  # Remove default margins
        layout.setSpacing(0)
        self.setLayout(layout)

        # Canvas
        parent = self if set_parent else None
        self.plot = PlotTsdTensor(data, index=index, parent=parent)

        # Top level menu container
        self.button_container = MenuWidget(metadata={}, plot=self.plot)

        # Add overlay and canvas to layout
        layout.addWidget(self.button_container)
        layout.addWidget(self.plot.canvas)


class TsWidget(QWidget):

    def __init__(self, data, index=None, set_parent=False):
        super().__init__(None)
        parent = self if set_parent else None
        self.plot = PlotTs(data, index=index, parent=parent)

<<<<<<< HEAD
class VideoWidget(QWidget):

    def __init__(self, video_path: str | pathlib.Path, t: Optional[NDArray] = None, stream_index: int=0, index=None, size=(640, 480), set_parent=True):
=======

class IntervalSetWidget(QWidget):

    def __init__(self, data, index=None, size=(640, 480), set_parent=False):
>>>>>>> b0718f0a
        super().__init__(None)
        self.resize(*size)

        # The main layout
        layout = QVBoxLayout()
        layout.setContentsMargins(0, 0, 0, 0)  # Remove default margins
        layout.setSpacing(0)
        self.setLayout(layout)

        # Canvas
        parent = self if set_parent else None
<<<<<<< HEAD
        self.plot = PlotVideo(video_path=video_path, t=t, stream_index=stream_index, index=index, parent=parent)

        # Top level menu container
        self.button_container = MenuWidget(metadata={}, plot=self.plot)
=======
        self.plot = PlotIntervalSet(data, index=index, parent=parent)

        # Top level menu container
        self.button_container = MenuWidget(metadata=data.metadata, plot=self.plot)
>>>>>>> b0718f0a

        # Add overlay and canvas to layout
        layout.addWidget(self.button_container)
        layout.addWidget(self.plot.canvas)<|MERGE_RESOLUTION|>--- conflicted
+++ resolved
@@ -8,9 +8,7 @@
 from numpy._typing import NDArray
 from PyQt6.QtWidgets import QVBoxLayout, QWidget
 
-<<<<<<< HEAD
-from .base_plot import PlotTs, PlotTsd, PlotTsdFrame, PlotTsdTensor, PlotTsGroup, PlotVideo
-=======
+
 from .base_plot import (
     PlotIntervalSet,
     PlotTs,
@@ -18,8 +16,9 @@
     PlotTsdFrame,
     PlotTsdTensor,
     PlotTsGroup,
+    PlotVideo
 )
->>>>>>> b0718f0a
+
 from .widget_menu import MenuWidget
 
 
@@ -132,16 +131,11 @@
         parent = self if set_parent else None
         self.plot = PlotTs(data, index=index, parent=parent)
 
-<<<<<<< HEAD
-class VideoWidget(QWidget):
-
-    def __init__(self, video_path: str | pathlib.Path, t: Optional[NDArray] = None, stream_index: int=0, index=None, size=(640, 480), set_parent=True):
-=======
 
 class IntervalSetWidget(QWidget):
 
     def __init__(self, data, index=None, size=(640, 480), set_parent=False):
->>>>>>> b0718f0a
+
         super().__init__(None)
         self.resize(*size)
 
@@ -153,18 +147,41 @@
 
         # Canvas
         parent = self if set_parent else None
-<<<<<<< HEAD
-        self.plot = PlotVideo(video_path=video_path, t=t, stream_index=stream_index, index=index, parent=parent)
-
-        # Top level menu container
-        self.button_container = MenuWidget(metadata={}, plot=self.plot)
-=======
         self.plot = PlotIntervalSet(data, index=index, parent=parent)
 
         # Top level menu container
         self.button_container = MenuWidget(metadata=data.metadata, plot=self.plot)
->>>>>>> b0718f0a
 
+         # Add overlay and canvas to layout
+        layout.addWidget(self.button_container)
+        layout.addWidget(self.plot.canvas)
+
+
+
+class VideoWidget(QWidget):
+
+    def __init__(self, video_path: str | pathlib.Path, t: Optional[NDArray] = None, stream_index: int=0, index=None, size=(640, 480), set_parent=True):
+
+        super().__init__(None)
+        self.resize(*size)
+
+        # The main layout
+        layout = QVBoxLayout()
+        layout.setContentsMargins(0, 0, 0, 0)  # Remove default margins
+        layout.setSpacing(0)
+        self.setLayout(layout)
+
+        # Canvas
+        parent = self if set_parent else None
+        self.plot = PlotVideo(video_path=video_path, t=t, stream_index=stream_index, index=index, parent=parent)
+        
+        # Top level menu container
+        self.button_container = MenuWidget(metadata={}, plot=self.plot)
+        
         # Add overlay and canvas to layout
         layout.addWidget(self.button_container)
-        layout.addWidget(self.plot.canvas)+        layout.addWidget(self.plot.canvas)
+        
+         
+          
+        
