"""
Plotting class for each pynapple object using Qt Widget.
Create a unique Qt widget for each class.
Classes hold the specific interactive methods for each pynapple object.
"""
from PyQt6.QtGui import QIcon
from PyQt6.QtWidgets import QWidget, QVBoxLayout, QLabel, QPushButton, QHBoxLayout, QStyle, QMenu, QListWidget
from PyQt6.QtCore import Qt, QSize, QPoint
from pynaviz import PlotTs, PlotTsd, PlotTsdFrame, PlotTsdTensor, PlotTsGroup

class MenuWidget(QWidget):

    def __init__(self, metadata, plot, index=None):
        """

        Parameters
        ----------
        metadata: pd.DataFrame or dict
            The list of metadata column names
        plot: _BasePlot
            All the possible base plot
        index
            The item index
        """
        super().__init__(None)
        self.metadata = metadata
        self.plot = plot
        self.setFixedHeight(50)
        # self.setStyleSheet("background-color: rgba(100, 100, 100, 100); color: white; padding: 10px;")
        # self.setStyleSheet("background-color: white; color: white; padding: 10px;")
        self.button_layout = QHBoxLayout()  # Arrange buttons horizontally

        # Select button
        self.select_button = QPushButton()
        pixmapi = getattr(QStyle.StandardPixmap, "SP_DialogApplyButton")
        icon = self.style().standardIcon(pixmapi)
        self.select_button.setIcon(icon)
        self.select_button.setIconSize(QSize(32,32))
        self.select_button.setFlat(True)
        self.select_button.setFixedSize(40,40)
        self.select_button.clicked.connect(self.show_select_menu)
        self.button_layout.addWidget(self.select_button)

        # Action button
        self.action_button = QPushButton()
        pixmapi = getattr(QStyle.StandardPixmap, "SP_FileDialogDetailedView")
        icon = self.style().standardIcon(pixmapi)
        self.action_button.setIcon(icon)
        self.action_button.setIconSize(QSize(32,32))
        self.action_button.setFlat(True)
        self.action_button.setFixedSize(40,40)
        self.action_button.clicked.connect(self.show_action_menu)
        self.button_layout.addWidget(self.action_button)

        # Action menu
        self._action_menu()

        # Set layout to the container widget
        self.button_layout.addStretch()
        self.setLayout(self.button_layout)
        # self.hide()

    def _action_menu(self):
        # First-level menu
        self.action_menu = QMenu(self)

        # Second-level submenu
        for action_name, action_func in zip(
                ["Color by", "Group by", "Sort by"],
                ["color_by", "group_by", "sort_by"]
        ):
<<<<<<< HEAD
            action = self.action_menu.addAction(action_name)
            action.setObjectName(action_name)
            action.triggered.connect(self.popup_menu)
            action.setObjectName(action_func)


            # self.action_menu.addAction(action_name)
            # menu = QMenu(action_name, self.action_menu)
            # for name in self.metadata.columns:
            #     action = menu.addAction(name)
            #     action.setObjectName(action_func+"|"+name)
            #     action.triggered.connect(self.handle_action)
            #
            # self.action_menu.addMenu(menu)

    def popup_menu(self):
        print("active")
        action = self.sender()
        print(action.objectName())
=======
            menu = QMenu(action_name, self.action_menu)
            for name in self.metadata.columns:
                action = menu.addAction(name)
                action.setObjectName(action_func+"_"+name)
                action.setData(
                    {
                        "action":action_func,
                        "metadata_name":name
                    }
                )
                action.triggered.connect(self.handle_action)
>>>>>>> 5fb4039e


    def show_action_menu(self):
        # Show menu below the button
        pos = self.action_button.mapToGlobal(QPoint(0, self.action_button.height()))
        self.action_menu.exec(pos)


    def show_select_menu(self):
        pass

    def handle_action(self):
        action = self.sender()
        event = action.data()
        self.plot.update(event)


class TsGroupWidget(QWidget):

    def __init__(self, data, index=None, size = (640, 480), set_parent=True):
        super().__init__(None)
        self.resize(*size)

        layout = QVBoxLayout()
        layout.setContentsMargins(0, 0, 0, 0)  # Remove default margins
        self.setLayout(layout)

        # Canvas
        # super().__init__(None)
        parent = self if set_parent else None
        self.plot = PlotTsGroup(data, index=index, parent=parent)

        # Add overlay and canvas to layout
        layout.addWidget(self.plot.canvas)

        # Top level menu container
        self.button_container = MenuWidget(metadata=data.metadata, plot=self.plot)
        self.button_container.setParent(self.plot.canvas)

    def enterEvent(self, event):
        """Show the widget when the mouse enters."""
        self.button_container.show()
        super().enterEvent(event)

    def leaveEvent(self, event):
        """Hide the widget when the mouse leaves."""
        self.button_container.hide()
        super().leaveEvent(event)

class TsdWidget(QWidget):

    def __init__(self, data, index=None, set_parent=False):
        super().__init__(None)
        parent = self if set_parent else None
        self.plot = PlotTsd(data, index=index, parent=parent)


class TsdFrameWidget(QWidget):

    def __init__(self, data, index=None, size = (640, 480), set_parent=True):
        super().__init__(None)
        self.resize(*size)

        layout = QVBoxLayout()
        layout.setContentsMargins(0, 0, 0, 0)  # Remove default margins
        self.setLayout(layout)

        # Canvas
        # super().__init__(None)
        parent = self if set_parent else None
        self.plot = PlotTsdFrame(data, index=index, parent=parent)

        # Add overlay and canvas to layout
        layout.addWidget(self.plot.canvas)

        button_container = QWidget()
        button_container.setFixedHeight(50)
        button_container.setStyleSheet("background-color: rgba(0, 0, 0, 150); color: white; padding: 10px;")
        button_layout = QHBoxLayout()  # Arrange buttons horizontally

        # Create three buttons
        button1 = QPushButton("Colrby")
        button2 = QPushButton("Sortby")
        button3 = QPushButton("Button 3")

        # connect button
        button1.clicked.connect(self.button1_clicked)

        # Add buttons to the layout
        button_layout.addWidget(button1)
        button_layout.addWidget(button2)
        button_layout.addWidget(button3)

        button1.clicked.connect(lambda : self.plot.update("color_by"))
        button2.clicked.connect(lambda: self.plot.update("sort_by"))

        # Set layout to the container widget
        button_container.setLayout(button_layout)

        # # Add to the canvas
        button_container.setParent(self.plot.canvas)
        self.button_container = button_container
        self.button_container.hide()

    def button1_clicked(self):
        print("clicked button1")

    def enterEvent(self, event):
        """Show the widget when the mouse enters."""
        self.button_container.show()
        super().enterEvent(event)

    def leaveEvent(self, event):
        """Hide the widget when the mouse leaves."""
        self.button_container.hide()
        super().leaveEvent(event)


class TsdTensorWidget(QWidget):

    def __init__(self, data, index=None, set_parent=False):
        super().__init__(None)
        parent = self if set_parent else None
        self.plot = PlotTsdTensor(data, index=index, parent=parent)


class TsWidget(QWidget):

    def __init__(self, data, index=None, set_parent=False):
        super().__init__(None)
        parent = self if set_parent else None
        self.plot = PlotTs(data, index=index, parent=parent)<|MERGE_RESOLUTION|>--- conflicted
+++ resolved
@@ -3,10 +3,65 @@
 Create a unique Qt widget for each class.
 Classes hold the specific interactive methods for each pynapple object.
 """
+from importlib.metadata import metadata
+from typing import List
 from PyQt6.QtGui import QIcon
-from PyQt6.QtWidgets import QWidget, QVBoxLayout, QLabel, QPushButton, QHBoxLayout, QStyle, QMenu, QListWidget
+from PyQt6.QtWidgets import QWidget, QVBoxLayout, QLabel, QPushButton, QHBoxLayout, QStyle, QMenu, QListWidget, QDialog, QComboBox
 from PyQt6.QtCore import Qt, QSize, QPoint
 from pynaviz import PlotTs, PlotTsd, PlotTsdFrame, PlotTsdTensor, PlotTsGroup
+import matplotlib.pyplot as plt
+
+class DropdownDialog(QDialog):
+    def __init__(self, meta_columns: List[str], other_combo: List[str], parent=None):
+        """
+        Parameters
+        ----------
+        meta_columns:
+            The metadata column names.
+        other_combo:
+            Key value pair for the combo box. Keys are used for element to list, values as the content.
+        parent:
+            The parent widget.
+        """
+        super().__init__(parent)
+        self.setWindowTitle("Select Options")
+        self.setWindowModality(Qt.WindowModality.ApplicationModal)
+        self.setFixedSize(300, 150)
+
+        # Create dropdown menus
+        self.combo_meta = QComboBox()
+        self.combo_meta.addItems(list(meta_columns))
+
+        self.combo_other = QComboBox()
+        self.combo_other.addItems(list(other_combo))
+
+
+        # Layout setup
+        layout = QVBoxLayout()
+        layout.addWidget(self.combo_meta)
+        layout.addWidget(self.combo_other)
+        self.setLayout(layout)
+
+        self.combo_meta.currentIndexChanged.connect(self.combo_meta_changed)
+        self.combo_other.currentIndexChanged.connect(self.combo_item_changed)
+        self._parent = parent
+
+    def get_selections(self):
+        return self.combo_meta.currentText(), self.combo_other.currentText()
+
+    def combo_meta_changed(self):
+        combo = self.sender()
+        print("meta", combo)
+        plot = getattr(combo._parent, "plot", None)
+        if plot:
+            meta, cmap = combo.get_selections()
+            plot.color_by(meta, cmap)
+
+    def combo_item_changed(self):
+        combo = self.sender()
+        print("meta", combo)
+
+
 
 class MenuWidget(QWidget):
 
@@ -69,12 +124,10 @@
                 ["Color by", "Group by", "Sort by"],
                 ["color_by", "group_by", "sort_by"]
         ):
-<<<<<<< HEAD
             action = self.action_menu.addAction(action_name)
             action.setObjectName(action_name)
             action.triggered.connect(self.popup_menu)
             action.setObjectName(action_func)
-
 
             # self.action_menu.addAction(action_name)
             # menu = QMenu(action_name, self.action_menu)
@@ -86,22 +139,22 @@
             # self.action_menu.addMenu(menu)
 
     def popup_menu(self):
-        print("active")
         action = self.sender()
-        print(action.objectName())
-=======
-            menu = QMenu(action_name, self.action_menu)
-            for name in self.metadata.columns:
-                action = menu.addAction(name)
-                action.setObjectName(action_func+"_"+name)
-                action.setData(
-                    {
-                        "action":action_func,
-                        "metadata_name":name
-                    }
-                )
-                action.triggered.connect(self.handle_action)
->>>>>>> 5fb4039e
+        popup_name = action.objectName()
+
+        if popup_name == "color_by":
+            dialog = DropdownDialog(self.metadata.columns, plt.colormaps(), parent=self)
+            dialog.exec()
+        #
+        #
+        # # Example metadata and other_combo data
+        # meta_columns = ["Column1", "Column2", "Column3"]
+        # other_combo = {"Option1": "Value1", "Option2": "Value2"}
+        #
+        #
+        # if dialog.exec():
+        #     selection1, selection2 = dialog.get_selections()
+        #     print(f"Selected: {selection1}, {selection2}")
 
 
     def show_action_menu(self):
