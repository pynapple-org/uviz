"""
Simple plotting class for each pynapple object.
Create a unique canvas/renderer for each class
"""
import abc

import pynapple as nap
from PyQt6.QtWidgets import QWidget
from wgpu.gui.qt import (
    WgpuCanvas,
)  # Should use auto here or be able to select qt if parent passed
import pygfx as gfx
from abc import ABC
from pylinalg import vec_transform, vec_unproject
import numpy as np

from .utils import action_caller
from .controller import SpanController, GetController
from .synchronization_rules import _match_pan_on_x_axis, _match_zoom_on_x_axis


COLORS = [
    "hotpink",
    "lightpink",
    "cyan",
    "orange",
    "lightcoral",
    "lightsteelblue",
    "lime",
    "lightgreen",
    "magenta",
    "pink",
    "aliceblue",
]

dict_sync_funcs = {
    "pan": _match_pan_on_x_axis,
    "zoom": _match_zoom_on_x_axis,
    "zoom_to_point": _match_zoom_on_x_axis,
}


def map_screen_to_world(camera, pos, viewport_size):
    # first convert position to NDC
    x = pos[0] / viewport_size[0] * 2 - 1
    y = -(pos[1] / viewport_size[1] * 2 - 1)
    pos_ndc = (x, y, 0)
    pos_ndc += vec_transform(camera.world.position, camera.camera_matrix)
    # unproject to world space
    pos_world = vec_unproject(pos_ndc[:2], camera.camera_matrix)
    return pos_world


class _BasePlot(ABC):
    def __init__(self, data, parent=None, maintain_aspect=False):
        self.canvas = WgpuCanvas(parent=parent)
        self.data = data
        self.renderer = gfx.WgpuRenderer(self.canvas)
        self.scene = gfx.Scene()
        self.rulerx = gfx.Ruler(tick_side="right")
        self.rulery = gfx.Ruler(tick_side="left", min_tick_distance=40)
        self.ruler_ref_time = gfx.Line(
            gfx.Geometry(positions=[[0, 0, 0], [0, 0, 0]]),
            gfx.LineMaterial(thickness=0.5, color="#B4F8C8"),
        )
        self.camera = gfx.OrthographicCamera(maintain_aspect=maintain_aspect)

    def animate(self):
        # get range of screen space in pixels
        xmin, ymin = 0, self.renderer.logical_size[1]
        xmax, ymax = self.renderer.logical_size[0], 0

        # Given the camera position and the range of screen space, convert to world space.
        # Get the bottom corner and top corner
        world_xmin, world_ymin, _ = map_screen_to_world(
            self.camera, pos=(xmin, ymin), viewport_size=self.renderer.logical_size
        )
        world_xmax, world_ymax, _ = map_screen_to_world(
            self.camera, pos=(xmax, ymax), viewport_size=self.renderer.logical_size
        )

        # X axis
        self.rulerx.start_pos = world_xmin, 0, -1000
        self.rulerx.end_pos = world_xmax, 0, -1000
        self.rulerx.start_value = self.rulerx.start_pos[0]
        self.rulerx.update(self.camera, self.canvas.get_logical_size())

        # Y axis
        self.rulery.start_pos = 0, world_ymin, -1000
        self.rulery.end_pos = 0, world_ymax, -1000
        self.rulery.start_value = self.rulery.start_pos[1]
        self.rulery.update(self.camera, self.canvas.get_logical_size())

        # Center time Ref axis
        self.ruler_ref_time.geometry.positions.data[:, 0] = (
            world_xmin + (world_xmax - world_xmin) / 2
        )
        self.ruler_ref_time.geometry.positions.data[:, 1] = np.array(
            [world_ymin - 10, world_ymax + 10]
        )
        self.ruler_ref_time.geometry.positions.update_full()

        self.renderer.render(self.scene, self.camera)

    def color_by(self, **kwargs):
        # implement logic
        self.canvas.request_draw(self.animate)


    def sort_by(self,  **kwargs):
        # implement logic
        self.canvas.request_draw(self.animate)


    def update(self, event, **kwargs):

        # TODO: Change this to assume that the event contains info about the metadata.
        # metadata_name = event["metadata_name"]
        # action = event["action"]
        # kwargs = event["kwargs"]
        metadata_name = "label"
        action = event
        metadata = dict(self.data.get_info(metadata_name)) if hasattr(self.data, "get_info") else {}
        action_caller(self, action, metadata=metadata, **kwargs)
        # TODO: make it more targeted than update all


class PlotTsd(_BasePlot):
    def __init__(self, data: nap.Tsd, index=None, parent=None):
        super().__init__(data=data, parent=parent)

        # Pynaviz specific controller
        self.controller = SpanController(
            camera=self.camera,
            renderer=self.renderer,
            controller_id=index,
            dict_sync_funcs=dict_sync_funcs,
            min=np.min(data),
            max=np.max(data),
        )

        # Passing the data
        positions = np.stack((data.t, data.d, np.zeros_like(data))).T
        positions = positions.astype("float32")

        self.line = gfx.Line(
            gfx.Geometry(positions=positions),
            gfx.LineMaterial(thickness=4.0, color="#aaf"),
        )

        self.scene.add(self.rulerx, self.rulery, self.ruler_ref_time, self.line)
        self.canvas.request_draw(self.animate)
        # self.controller.show_interval(start=0, end=1)


class PlotTsdFrame(_BasePlot):
    def __init__(self, data: nap.TsdFrame, index=None, parent=None):
        super().__init__(data=data, parent=parent)

        # Pynaviz specific controller
        self.controller = SpanController(
            camera=self.camera,
            renderer=self.renderer,
            controller_id=index,
            dict_sync_funcs=dict_sync_funcs,
            min=np.min(data),
            max=np.max(data)
        )

        # Passing the data
        self.graphic: dict = {}
        for i, c in enumerate(self.data.columns):
            positions = np.stack((data.t, data.d[:, i], np.zeros(data.shape[0]))).T
            positions = positions.astype("float32")
            self.graphic[c] = gfx.Line(
                    gfx.Geometry(positions=positions),
                    gfx.LineMaterial(thickness=4.0, color=COLORS[i % len(COLORS)]),
                )

        self.scene.add(self.rulerx, self.rulery, self.ruler_ref_time, *list(self.graphic.values()))
        self.canvas.request_draw(self.animate)

<<<<<<< HEAD
=======
    def update(self, event, label="label", **kwargs):
        print(event)
        if event == "color_by":
            color_by(
                {c:self.lines[c].material for c in self.lines},
                self.data.get_info(label),
                **kwargs
            )
        elif event == "sort_by":
            sort_by(
                {c: self.lines[c].geometry for c in self.lines},
                self.data.get_info(label)
            )

        self.renderer.render(self.scene, self.camera)

>>>>>>> e80003e1

class PlotTsGroup(_BasePlot):
    def __init__(self, data: nap.TsGroup, index=None, parent=None):
        super().__init__(data=data, parent=parent)

        # Pynaviz specific controller
        self.controller = SpanController(
            camera=self.camera,
            renderer=self.renderer,
            controller_id=index,
            dict_sync_funcs=dict_sync_funcs,
            min = 0,
            max= len(data) + 1
        )

        self.graphic = {}
        for i, n in enumerate(data.keys()):
            positions = np.stack(
                (data[n].t, np.ones(len(data[n])) * i, np.zeros(len(data[n])))
            ).T
            positions = positions.astype("float32")

            self.graphic[n] = gfx.Points(
                    gfx.Geometry(positions=positions),
                    gfx.PointsMaterial(
                        size=5, color=COLORS[i % len(COLORS)], opacity=1
                    ),
                )

        self.scene.add(self.rulerx, self.rulery, *list(self.graphic.values()))
        self.canvas.request_draw(self.animate)

<<<<<<< HEAD
=======
    def update(self, event, label="label", **kwargs):
        print(event)
        if event == "color_by":
            color_by(
                {c:self.raster[c].material for c in self.raster},
                self.data.get_info(label)
            )
        elif event == "sort_by":
            sort_by(
                {c: self.raster[c].geometry for c in self.raster},
                self.data.get_info(label)
            )

        self.canvas.request_draw(self.animate)
        self.renderer.render(self.scene, self.camera)
>>>>>>> e80003e1

class PlotTsdTensor(_BasePlot):
    def __init__(self, data: nap.TsdTensor, index=None, parent=None):
        super().__init__(parent=parent, maintain_aspect=True)
        self.data = data

        # Image
        texture = gfx.Texture(self.data.values[0].astype("float32"), dim=2)
        self.image = gfx.Image(
            gfx.Geometry(grid=texture),
            gfx.ImageBasicMaterial(clim=(0, 1)),
        )
        # Text of the current time
        self.time_text = gfx.Text(
                text="0.0", font_size=0.5, anchor="bottom-left",
            material = gfx.TextMaterial(
                color="#B4F8C8", outline_color="#000", outline_thickness=0.15
            )
        )

        self.time_text.geometry.anchor = "bottom-left"

        self.scene.add(self.image, self.time_text)
        self.camera.show_object(self.scene)  # , view_dir=(0, 0, -1))

        # # Pynaviz specific controller
        self.controller = GetController(
            camera=self.camera,
            renderer=self.renderer,
            controller_id=index,
            data=data,
            texture=texture,
            time_text=self.time_text
        )

        # In the draw event, the draw function is called
        # This assign the function draw_frame of WgpuCanvasBase
        self.canvas.request_draw(
            draw_function=lambda: self.renderer.render(self.scene, self.camera)
        )


class PlotTs(_BasePlot):
    def __init__(self, data: nap.Ts, index=None, parent=None):
        super().__init__(parent=parent)
        self.data = data

        # Pynaviz specific controller
        self.controller = SpanController(
            camera=self.camera,
            renderer=self.renderer,
            controller_id=index,
            dict_sync_funcs=dict_sync_funcs,
        )<|MERGE_RESOLUTION|>--- conflicted
+++ resolved
@@ -180,25 +180,6 @@
         self.scene.add(self.rulerx, self.rulery, self.ruler_ref_time, *list(self.graphic.values()))
         self.canvas.request_draw(self.animate)
 
-<<<<<<< HEAD
-=======
-    def update(self, event, label="label", **kwargs):
-        print(event)
-        if event == "color_by":
-            color_by(
-                {c:self.lines[c].material for c in self.lines},
-                self.data.get_info(label),
-                **kwargs
-            )
-        elif event == "sort_by":
-            sort_by(
-                {c: self.lines[c].geometry for c in self.lines},
-                self.data.get_info(label)
-            )
-
-        self.renderer.render(self.scene, self.camera)
-
->>>>>>> e80003e1
 
 class PlotTsGroup(_BasePlot):
     def __init__(self, data: nap.TsGroup, index=None, parent=None):
@@ -231,24 +212,6 @@
         self.scene.add(self.rulerx, self.rulery, *list(self.graphic.values()))
         self.canvas.request_draw(self.animate)
 
-<<<<<<< HEAD
-=======
-    def update(self, event, label="label", **kwargs):
-        print(event)
-        if event == "color_by":
-            color_by(
-                {c:self.raster[c].material for c in self.raster},
-                self.data.get_info(label)
-            )
-        elif event == "sort_by":
-            sort_by(
-                {c: self.raster[c].geometry for c in self.raster},
-                self.data.get_info(label)
-            )
-
-        self.canvas.request_draw(self.animate)
-        self.renderer.render(self.scene, self.camera)
->>>>>>> e80003e1
 
 class PlotTsdTensor(_BasePlot):
     def __init__(self, data: nap.TsdTensor, index=None, parent=None):
