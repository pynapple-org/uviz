"""
Simple plotting class for each pynapple object.
Create a unique canvas/renderer for each class
"""

import threading
import warnings
from typing import Any, Optional, Union

import matplotlib.pyplot as plt
import numpy as np
import pygfx as gfx
import pynapple as nap

# from line_profiler import profile
from matplotlib.colors import Colormap
from matplotlib.pyplot import colormaps
from wgpu.gui.auto import (
    WgpuCanvas,  # Should use auto here or be able to select qt if parent passed
    run,
)
from wgpu.gui.glfw import GlfwWgpuCanvas

from .controller import GetController, SpanController
from .interval_set import IntervalSetInterface
from .plot_manager import _PlotManager
from .synchronization_rules import _match_pan_on_x_axis, _match_zoom_on_x_axis
from .threads.data_streaming import TsdFrameStreaming
from .threads.metadata_to_color_maps import MetadataMappingThread
from .utils import GRADED_COLOR_LIST, get_plot_attribute, get_plot_min_max, trim_kwargs

dict_sync_funcs = {
    "pan": _match_pan_on_x_axis,
    "zoom": _match_zoom_on_x_axis,
    "zoom_to_point": _match_zoom_on_x_axis,
}



class _BasePlot(IntervalSetInterface):
    """
    Base class for time-aligned visualizations using pygfx.

    This class sets up the rendering infrastructure, including a canvas, scene,
    camera, rulers, and rendering thread. It is intended to be subclassed by specific
    plot implementations that display time series or intervals data.

    Parameters
    ----------
    data : Ts, Tsd, TsdFrame, IntervalSet or TsGroup object
        The dataset to be visualized. Must be pynapple object.
    parent : Optional[Any], default=None
        Optional parent widget for integration in GUI applications.
    maintain_aspect : bool, default=False
        If True, maintains the aspect ratio in the orthographic camera.

    Attributes
    ----------
    _data : Ts, Tsd, TsdFrame, IntervalSet or TsGroup object
        Pynapple object
    canvas : WgpuCanvas
        The rendering canvas using the WGPU backend.
    color_mapping_thread : MetadataMappingThread
        A separate thread for mapping metadata to visual colors.
    renderer : gfx.WgpuRenderer
        The WGPU renderer responsible for drawing the scene.
    scene : gfx.Scene
        The scene graph containing all graphical objects.
    ruler_x : gfx.Ruler
        Horizontal axis ruler with ticks shown on the right.
    ruler_y : gfx.Ruler
        Vertical axis ruler with ticks on the left and minimum spacing.
    ruler_ref_time : gfx.Line
        A vertical line indicating a reference time point (e.g., center).
    camera : gfx.OrthographicCamera
        Orthographic camera with optional aspect ratio locking.
    _cmap : str
        Default colormap name used for visual mapping (e.g., "viridis").
    """

    def __init__(self, data, parent=None, maintain_aspect=False):
        super().__init__()

        # Store the input data for later use
        self._data = data

        # Create a GPU-accelerated canvas for rendering, optionally with a parent widget
        if parent:  # Assuming it's a Qt background
            self.canvas = WgpuCanvas(parent=parent)
        else:  # Default to glfw for single canvas
            self.canvas = WgpuCanvas()

        # Create a WGPU-based renderer attached to the canvas
        self.renderer = gfx.WgpuRenderer(
            self.canvas
        )  ## 97% time of super.__init__(...) when running `large_nwb_main.py`

        # Create a new scene to hold and manage objects
        self.scene = gfx.Scene()

        # Add a horizontal ruler (x-axis) with ticks on the right
        self.ruler_x = gfx.Ruler(tick_side="right")

        # Add a vertical ruler (y-axis) with ticks on the left and minimum spacing
        self.ruler_y = gfx.Ruler(tick_side="left")

        # A vertical reference line, for the center time point
        self.ruler_ref_time = gfx.Line(
            gfx.Geometry(positions=[[0, 0, 0], [0, 0, 0]]),  # Placeholder geometry
            gfx.LineMaterial(thickness=0.5, color="#B4F8C8"),  # Thin light green line
        )

        # Use an orthographic camera to preserve scale without perspective distortion
        self.camera = gfx.OrthographicCamera(maintain_aspect=maintain_aspect)

        # Initialize a separate thread to handle metadata-to-color mapping
        self.color_mapping_thread = MetadataMappingThread(data)

        # Set default colormap for rendering
        self._cmap = "viridis"

        # Set the plot manager that store past actions only for data with metadata class
        if isinstance(data, (nap.TsGroup, nap.IntervalSet)):
            index = data.index
        elif isinstance(data, nap.TsdFrame):
            index = data.columns
        else:
            index = []
        self._manager = _PlotManager(index=index)

    @property
    def data(self):
        return self._data

    @data.setter
    def data(self, data):
        self.color_mapping_thread.update_maps(data)
        self._data = data

    @property
    def cmap(self):
        return self._cmap

    @cmap.setter
    def cmap(self, value):
        if isinstance(value, Colormap) and hasattr(value, "name"):
            self._cmap = value.name
        elif not isinstance(value, str):
            warnings.warn(
                message=f"Invalid colormap {value}. 'cmap' must be a matplotlib 'Colormap'.",
                category=UserWarning,
                stacklevel=2,
            )
            return
        if value not in plt.colormaps():
            warnings.warn(
                message=f"Invalid colormap {value}. 'cmap' must be matplotlib 'Colormap'.",
                category=UserWarning,
                stacklevel=2,
            )
            return
        self._cmap = value

    def animate(self):
        """
        Updates the positions of rulers and reference lines based on the current
        world coordinate bounds and triggers a re-render of the scene.

        This method performs the following:
        - Computes the visible world coordinate bounds.
        - Updates the horizontal (x) and vertical (y) rulers accordingly.
        - Repositions the center time reference line in the scene.
        - Re-renders the scene using the current camera and canvas settings.

        Notes
        -----
        This method should be called whenever the visible region of the plot
        changes (e.g., after zooming, panning, or resizing the canvas).
        """
        world_xmin, world_xmax, world_ymin, world_ymax = get_plot_min_max(self)

        # X axis
        self.ruler_x.start_pos = world_xmin, 0, -10
        self.ruler_x.end_pos = world_xmax, 0, -10
        self.ruler_x.start_value = self.ruler_x.start_pos[0]
        self.ruler_x.update(self.camera, self.canvas.get_logical_size())

        # Y axis
        self.ruler_y.start_pos = 0, world_ymin, -10
        self.ruler_y.end_pos = 0, world_ymax, -10
        self.ruler_y.start_value = self.ruler_y.start_pos[1]
        self.ruler_y.update(self.camera, self.canvas.get_logical_size())

        # Center time Ref axis
        self.ruler_ref_time.geometry.positions.data[:, 0] = (
            world_xmin + (world_xmax - world_xmin) / 2
        )
        self.ruler_ref_time.geometry.positions.data[:, 1] = np.array(
            [world_ymin - 10, world_ymax + 10]
        )
        self.ruler_ref_time.geometry.positions.update_full()

        self.renderer.render(self.scene, self.camera)

    def show(self):
        """To show the canvas in case of GLFW context used"""
        if isinstance(self.canvas, GlfwWgpuCanvas):
            run()

    def color_by(
        self,
        metadata_name: str,
        cmap_name: str = "viridis",
        vmin: float = 0.0,
        vmax: float = 100.0,
    ) -> None:
        """
        Applies color mapping to plot elements based on a metadata field.

        This method retrieves values from the given metadata field and maps them
        to colors using the specified colormap and value range. The mapped colors
        are applied to each plot element's material. If color mappings are still
        being computed in a background thread, the function retries after a short delay.

        Parameters
        ----------
        metadata_name : str
            Name of the metadata field used for color mapping.
        cmap_name : str, default="viridis"
            Name of the colormap to apply (e.g., "jet", "plasma", "viridis").
        vmin : float, default=0.0
            Minimum value for the colormap normalization.
        vmax : float, default=100.0
            Maximum value for the colormap normalization.

        Notes
        -----
        - If the `color_mapping_thread` is still running, the method defers execution
          by 25 milliseconds and retries automatically.
        - If no appropriate color map is found for the metadata, a warning is issued.
        - Requires `self.data` to support `get_info()` for metadata retrieval.
        - Triggers a canvas redraw by calling `self.animate()` after updating colors.

        Warnings
        --------
        UserWarning
            Raised when the specified metadata field has no associated color mapping.
        """
        # If the color mapping thread is still processing, retry in 25 milliseconds
        if self.color_mapping_thread.is_running():
            slot = lambda: self.color_by(metadata_name, cmap_name=cmap_name, vmin=vmin, vmax=vmax)
            threading.Timer(0.025, slot).start()
            return

        # Set the current colormap
        self.cmap = cmap_name

        # Get the metadata-to-color mapping function for the given metadata field
        map_to_colors = self.color_mapping_thread.color_maps.get(metadata_name, None)

        # Warn the user if the color map is missing
        if map_to_colors is None:
            warnings.warn(
                message=f"Cannot find appropriate color mapping for {metadata_name} metadata.",
                category=UserWarning,
                stacklevel=2,
            )

        # Prepare keyword arguments for the color mapping function
        map_kwargs = trim_kwargs(
            map_to_colors, dict(cmap=colormaps[self.cmap], vmin=vmin, vmax=vmax)
        )

        # Get the material objects that will have their colors updated
        materials = get_plot_attribute(self, "material")

        # Get the metadata values for each plotted element
        values = self.data.get_info(metadata_name) if hasattr(self.data, "get_info") else {}

        # If metadata is found and mapping works, update the material colors
        if len(values):
            map_color = map_to_colors(values, **map_kwargs)
            if map_color:
                for c in materials:
                    materials[c].color = map_color[values[c]]

                # Request a redraw of the canvas to reflect the new colors
                self.canvas.request_draw(self.animate)

    def sort_by(self, metadata_name: str, mode: Optional[str] = "ascending"):
        pass

    def group_by(self, metadata_name: str):
        pass


class PlotTsd(_BasePlot):
    """
    A time series plot for `nap.Tsd` objects using GPU-accelerated rendering.

    This class renders a continuous 1D time series as a line plot and manages
    user interaction through a `SpanController`. It supports optional synchronization
    across multiple plots and rendering via WebGPU.

    Parameters
    ----------
    data : nap.Tsd
        The time series data to be visualized (timestamps + values).
    index : Optional[int], default=None
        Controller index used for synchronized interaction (e.g., panning across multiple plots).
    parent : Optional[Any], default=None
        Optional parent widget (e.g., in a Qt context).

    Attributes
    ----------
    controller : SpanController
        Manages viewport updates, syncing, and linked plot interactions.
    line : gfx.Line
        The main line plot showing the time series.
    """

    def __init__(
        self, data: nap.Tsd, index: Optional[int] = None, parent: Optional[Any] = None
    ) -> None:
        super().__init__(data=data, parent=parent)

        # Create a controller for span-based interaction, syncing, and user inputs
        self.controller = SpanController(
            camera=self.camera,
            renderer=self.renderer,
            controller_id=index,
            dict_sync_funcs=dict_sync_funcs,
            plot_callbacks=[],
        )

        # Prepare geometry: stack time, data, and zeros (Z=0) into (N, 3) float32 positions
        positions = np.stack((data.t, data.d, np.zeros_like(data))).T
        positions = positions.astype("float32")

        # Create a line geometry and material to render the time series
        self.line = gfx.Line(
            gfx.Geometry(positions=positions),
            gfx.LineMaterial(thickness=4.0, color="#aaf"),  # light blue line
        )

        # Add rulers and line to the scene
        self.scene.add(self.ruler_x, self.ruler_y, self.ruler_ref_time, self.line)

        # By default showing only the first second.
        # Weirdly rulers don't show if show_rect is not called
        # in the init
        self.camera.show_rect(0, 1, data.min(), data.max())

        # Request an initial draw of the scene
        self.canvas.request_draw(self.animate)


class PlotTsdFrame(_BasePlot):
    """
    A GPU-accelerated visualization of a multi-columns time series (nap.TsdFrame).

    This class allows dynamic rendering of each column in a `nap.TsdFrame`, with interactive
    controls for span navigation. It supports switching between
    standard time series display and scatter-style x-vs-y plotting between columns.

    Parameters
    ----------
    data : nap.TsdFrame
        The column-based time series data (columns as features).
    index : Optional[int], default=None
        Unique ID for synchronizing with external controllers.
    parent : Optional[Any], default=None
        Optional GUI parent (e.g. QWidget in Qt).

    Attributes
    ----------
    controller : Union[SpanController, GetController]
        Active interactive controller for zooming or selecting.
    graphic : dict[str, gfx.Line] or gfx.Line
        Dictionary of per-column lines or single line for x-vs-y plotting.
    time_point : Optional[gfx.Points]
        A marker showing the selected time point (used in x-vs-y plotting).
    """

    def __init__(
        self, data: nap.TsdFrame, index: Optional[int] = None, parent: Optional[Any] = None
    ):
        super().__init__(data=data, parent=parent)
        self.data = data

        # To stream data
<<<<<<< HEAD
        self._stream = TsdFrameStreaming(data, callback=self._flush, window_size=3)  # seconds

        # Create pygfx objects
        for i, c in enumerate(self.data.columns):
            positions = np.zeros((len(self._stream), 3), dtype="float32")
            self.graphic[c] = gfx.Line(
                gfx.Geometry(positions=positions),
                gfx.LineMaterial(
                    thickness=1.0, color=GRADED_COLOR_LIST[i % len(GRADED_COLOR_LIST)]
                ),
=======
        size = (256 * 1024 ** 2) // (data.shape[1] * 60)

        self._stream = TsdFrameStreaming(data, callback=self._flush,
                                         window_size = size/data.rate
                                         ) # seconds
        # print(size, size/data.rate, self._stream._max_n)

        # Create pygfx objects
        self._positions = np.full(
            ((self._stream._max_n+1)*self.data.shape[1], 3), np.nan, dtype="float32"
>>>>>>> 700240f7
            )
        self._positions[:,2] = 0.0

        self._buffer_slices = {}
        for c, s in zip(self.data.columns, range(0, len(self._positions)-self._stream._max_n + 1, self._stream._max_n+1)):
            self._buffer_slices[c] = slice(s, s+self._stream._max_n)

        colors = np.ones((self._positions.shape[0], 4), dtype=np.float32)

        self.graphic = gfx.Line(
            gfx.Geometry(positions=self._positions, colors=colors),
            gfx.LineMaterial(thickness=1.0, color_mode="vertex")#, color=GRADED_COLOR_LIST[1 % len(GRADED_COLOR_LIST)]),
        )

        # Add elements to the scene for rendering
<<<<<<< HEAD
        self.scene.add(self.ruler_x, self.ruler_y, self.ruler_ref_time, *self.graphic.values())
=======
        self.scene.add(
            self.ruler_x, self.ruler_y, self.ruler_ref_time, self.graphic
        )
>>>>>>> 700240f7

        # Connect specific event handler for TsdFrame
        self.renderer.add_event_handler(self._rescale, "key_down")
        self.renderer.add_event_handler(self._reset, "key_down")

        # Controllers for different interaction styles
        self._controllers = {
            "span": SpanController(
                camera=self.camera,
                renderer=self.renderer,
                controller_id=index,
                dict_sync_funcs=dict_sync_funcs,
                plot_callbacks=[self._stream.stream],
            ),
            "get": GetController(
                camera=self.camera,
                renderer=self.renderer,
                data=None,
                buffer=None,
                enabled=False,
            ),
        }

        # Use span controller by default
        self.controller = self._controllers["span"]

        # Used later in x-vs-y plotting
        self.time_point = None

        # By default, showing only the first second.
        self._flush(self._stream.get_slice(start=0, end=1))
        minmax = self._get_min_max()
        self.controller.set_view(0, 1, np.min(minmax[:, 0]), np.max(minmax[:, 1]))

        # Request an initial draw of the scene
        self.canvas.request_draw(self.animate)

    def _flush(self, slice_: slice = None):
        """
        Flush the data stream from slice_ argument
        """
        if slice_ is None:
            slice_ = self._stream.get_slice(*self.controller.get_xlim())

        time = self.data.t[slice_].astype("float32")

        left_offset = 0
        right_offset = 0
        if time.shape[0] < self._stream._max_n:
            if slice_.start == 0:
                left_offset = self._stream._max_n-time.shape[0]
            else:
                right_offset = time.shape[0] - self._stream._max_n

        # Read
        data = np.array(self.data.values[slice_,:])

<<<<<<< HEAD
        for i, c in enumerate(self._buffers):
            self._buffers[c].data[-n:, 0] = time.astype("float32")
            self._buffers[c].data[-n:, 1] = (
                self.data.values[slice_, i] * self._manager.data.loc[c]["scale"]
                + self._manager.data.loc[c]["offset"]
            ).astype("float32")
            self._buffers[c].update_full()

    def _get_min_max(self):
        return np.array(
            [
                [self._buffers[c].data[:, 1].min(), self._buffers[c].data[:, 1].max()]
                for c in self._buffers
            ]
        )
=======
        # Copy the data
        for i, c in enumerate(self.data.columns):
            sl = self._buffer_slices[c]
            sl = slice(sl.start+left_offset, sl.stop+right_offset)
            self._positions[sl,0] = time
            self._positions[sl,1] = data[:,i]
            self._positions[sl,1] *= self._manager.data.loc[c]['scale']
            self._positions[sl,1] += self._manager.data.loc[c]['offset']

        # Put back some nans on the edges
        if left_offset:
            for sl in self._buffer_slices.values():
                self._positions[sl.start:sl.start+left_offset,0:2] = np.nan
        if right_offset:
            for sl in self._buffer_slices.values():
                self._positions[sl.stop+right_offset:sl.stop,0:2] = np.nan

        self.graphic.geometry.positions.set_data(self._positions)

    def _get_min_max(self):
        return np.array([[np.nanmin(self._positions[sl, 1]),
          np.nanmax(self._positions[sl, 1])] for sl in self._buffer_slices.values()])
>>>>>>> 700240f7

    def _rescale(self, event):
        """
        "i" key increase the scale by 50%.
        "d" key decrease the scale by 50%
        """
        if event.type == "key_down":
            if event.key == "i" or event.key == "d":
                factor = {"i": 0.5, "d": -0.5}[event.key]

                # Update the scale of the PlotManager
                self._manager.rescale(factor=factor)

<<<<<<< HEAD
                # Update the current buffers
                for c in self._buffers:
                    self._buffers[c].data[:, 1] = self._buffers[c].data[:, 1] + factor * (
                        self._buffers[c].data[:, 1] - self._manager.data.loc[c]["offset"]
                    )
                    self._buffers[c].update_full()
=======
                # Update the current buffers to avoid re-reading from disk
                for c, sl in self._buffer_slices.items():
                    self._positions[sl,1] += factor * (self._positions[sl,1] - self._manager.data.loc[c]['offset'])
>>>>>>> 700240f7

                # Update the gpu data
                self.graphic.geometry.positions.set_data(self._positions)
                self.canvas.request_draw(self.animate)

    def _reset(self, event):
        """
        "r" key reset the plot manager to initial view
        """
        # TODO set the reset for the get controller
        if event.type == "key_down":
            if event.key == "r":
                if isinstance(self.controller, SpanController):
                    self._manager.reset()
                    self._flush()

                minmax = self._get_min_max()
                self.controller.set_ylim(np.min(minmax[:, 0]), np.max(minmax[:, 1]))
                self.canvas.request_draw(self.animate)

    def _update(self, action_name):
        """
        Update function for sort_by and group_by. Because of mode of sort_by, it's not possible
        to just update the buffer.
        """
        # Update the scale only if one action has been performed
        if self._manager._sorted ^ self._manager._grouped:
            self._manager.scale = 1 / np.diff(self._get_min_max(), 1).flatten()

        self._flush()

        # Update camera to fit the full y range
        self.controller.set_ylim(0, np.max(self._manager.offset) + 1)

        self.canvas.request_draw(self.animate)

    def sort_by(self, metadata_name: str, mode: Optional[str] = "ascending") -> None:
        """
        Sort the plotted time series lines vertically by a metadata field.

        Parameters
        ----------
        metadata_name : str
            Metadata key to sort by.
        mode : str, optional
            "ascending" (default) or "descending".
        """
        # The current controller should be a span controller.

        # Grabbing the metadata
        values = dict(self.data.get_info(metadata_name)) if hasattr(self.data, "get_info") else {}

        # If metadata found
        if len(values):
            # Sorting should happen depending on `groups` and `visible` attributes of _PlotManager
            self._manager.sort_by(values, mode)

            self._update("sort_by")

    def group_by(self, metadata_name: str, **kwargs):
        """
        Group the plotted time series lines vertically by a metadata field.

        Parameters
        ----------
        metadata_name : str
            Metadata key to group by.
        """
        # Grabbing the metadata
        values = dict(self.data.get_info(metadata_name)) if hasattr(self.data, "get_info") else {}

        # If metadata found
        if len(values):
            # Grouping positions are computed depending on `order` and `visible` attributes of _PlotManager
            self._manager.group_by(values)

            self._update("group_by")

    def color_by(self,
            metadata_name: str,
            cmap_name: str = "viridis",
            vmin: float = 0.0,
            vmax: float = 100.0,
    ) -> None:
        """
        Applies color mapping to plot elements based on a metadata field.

        This method retrieves values from the given metadata field and maps them
        to colors using the specified colormap and value range. The mapped colors
        are applied to each plot element's material. If color mappings are still
        being computed in a background thread, the function retries after a short delay.

        Parameters
        ----------
        metadata_name : str
            Name of the metadata field used for color mapping.
        cmap_name : str, default="viridis"
            Name of the colormap to apply (e.g., "jet", "plasma", "viridis").
        vmin : float, default=0.0
            Minimum value for the colormap normalization.
        vmax : float, default=100.0
            Maximum value for the colormap normalization.

        Notes
        -----
        - If the `color_mapping_thread` is still running, the method defers execution
          by 25 milliseconds and retries automatically.
        - If no appropriate color map is found for the metadata, a warning is issued.
        - Requires `self.data` to support `get_info()` for metadata retrieval.
        - Triggers a canvas redraw by calling `self.animate()` after updating colors.

        Warnings
        --------
        UserWarning
            Raised when the specified metadata field has no associated color mapping.
        """
        # If the color mapping thread is still processing, retry in 25 milliseconds
        if self.color_mapping_thread.is_running():
            slot = lambda: self.color_by(
                metadata_name, cmap_name=cmap_name, vmin=vmin, vmax=vmax
            )
            threading.Timer(0.025, slot).start()
            return

        # Set the current colormap
        self.cmap = cmap_name

        # Get the metadata-to-color mapping function for the given metadata field
        map_to_colors = self.color_mapping_thread.color_maps.get(metadata_name, None)

        # Warn the user if the color map is missing
        if map_to_colors is None:
            warnings.warn(
                message=f"Cannot find appropriate color mapping for {metadata_name} metadata.",
                category=UserWarning,
                stacklevel=2,
            )

        # Prepare keyword arguments for the color mapping function
        map_kwargs = trim_kwargs(
            map_to_colors, dict(cmap=colormaps[self.cmap], vmin=vmin, vmax=vmax)
        )

        # # Get the material objects that will have their colors updated
        # materials = get_plot_attribute(self, "material")

        # Get the metadata values for each plotted element
        values = (
            self.data.get_info(metadata_name) if hasattr(self.data, "get_info") else {}
        )

        # If metadata is found and mapping works, update the material colors
        if len(values):
            map_color = map_to_colors(values, **map_kwargs)
            if map_color:
                for c, sl in self._buffer_slices.items():
                    self.graphic.geometry.colors.data[sl,:] = map_color[values[c]]
                    # self.graphic.material.color = map_color[values[c]]
                self.graphic.geometry.colors.update_full()
                # Request a redraw of the canvas to reflect the new colors
                self.canvas.request_draw(self.animate)

    def plot_x_vs_y(
        self,
        x_label: Union[str, int, float],
        y_label: Union[str, int, float],
        color: Union[str, tuple] = "white",
        thickness: float = 1.0,
        markersize: float = 10.0,
    ) -> None:
        """
        Plot one metadata column versus another as a line plot.

        Parameters
        ----------
        x_label : str or int or float
            Column name for the x-axis.
        y_label : str or int or float
            Column name for the y-axis.
        color : str or hex or RGB, default="white"
            Line color.
        thickness : float, default=1.0
            Thickness of the connecting line.
        markersize : float, default=10.0
            Size of the time marker.
        """
        # Remove time series line graphics from the scene
        self.scene.remove(*self.graphic.values())

        # Get current time from the center reference line
        current_time = self.ruler_ref_time.geometry.positions.data[0][0]
        self.scene.remove(self.ruler_ref_time)

        # Build new geometry for x-y data
        xy_values = self.data.loc[[x_label, y_label]].values.astype("float32")
        positions = np.zeros((len(self.data), 3), dtype="float32")
        positions[:, 0:2] = xy_values

        # Create new line and add it to the scene
        self.graphic = gfx.Line(
            gfx.Geometry(positions=positions),
            gfx.LineMaterial(thickness=thickness, color=color),
        )
        self.scene.add(self.graphic)

        # Create and add a point marker at the current time
        current_xy = self.data.loc[[x_label, y_label]].get(current_time)
        xy = np.hstack((current_xy, 0), dtype="float32")[None, :]
        self.time_point = gfx.Points(
            gfx.Geometry(positions=xy),
            gfx.PointsMaterial(size=markersize, color="red", opacity=1),
        )
        self.scene.add(self.time_point)

        # Disable span controller and switch to get controller
        self.controller.enabled = False
        controller_id = self.controller._controller_id

        get_controller = self._controllers["get"]
        get_controller.n_frames = len(self.data)
        get_controller.frame_index = self.data.get_slice(current_time).start
        get_controller.enabled = True
        get_controller._controller_id = controller_id
        get_controller.data = self.data.loc[[x_label, y_label]]
        get_controller.buffer = self.time_point.geometry.positions

        self.controller = get_controller

        # Update camera to fit the full x-y range
        self.controller.set_view(
            xmin=np.min(self.data.loc[x_label]),
            xmax=np.max(self.data.loc[x_label]),
            ymin=np.min(self.data.loc[y_label]),
            ymax=np.max(self.data.loc[y_label]),
        )

        self.canvas.request_draw(self.animate)


class PlotTsGroup(_BasePlot):
    def __init__(self, data: nap.TsGroup, index=None, parent=None):
        super().__init__(data=data, parent=parent)

        # Pynaviz specific controller
        self.controller = SpanController(
            camera=self.camera,
            renderer=self.renderer,
            controller_id=index,
            dict_sync_funcs=dict_sync_funcs,
        )

        # Create pygfx objects
        self.graphic = {}
        spike_sdf = """
        // Normalize coordinates relative to size
        let uv = coord / size;
        // Distance to vertical center line (x = 0)
        let line_thickness = 0.2;
        let dist = abs(uv.x) - line_thickness;
        return dist * size;
        """
        for i, n in enumerate(data.keys()):
            positions = np.stack((data[n].t, np.ones(len(data[n])) * i, np.ones(len(data[n])))).T
            positions = positions.astype("float32")

            self.graphic[n] = gfx.Points(
                gfx.Geometry(positions=positions),
                gfx.PointsMarkerMaterial(
                    size=5,
                    color=GRADED_COLOR_LIST[i % len(GRADED_COLOR_LIST)],
                    opacity=1,
                    marker="custom",
                    custom_sdf=spike_sdf,
                ),
            )

        # TODO: properly setup streams
        # Stream the first batch of data
        self._buffers = {c: self.graphic[c].geometry.positions for c in self.graphic}
        self._manager.data["offset"] = self.data.index
        self._flush()

        # Add elements to the scene for rendering
        self.scene.add(
            self.ruler_x, self.ruler_y, self.ruler_ref_time, *list(self.graphic.values())
        )

        # Connect specific event handler for TsGroup
        self.renderer.add_event_handler(self._reset, "key_down")

        # By default, showing only the first second.
        self.controller.set_view(0, 1, 0, np.max(self._manager.offset) + 1)

        # Request drawing of the scene
        self.canvas.request_draw(self.animate)

    def _flush(self, slice_: slice = None):
        """
        Flush the data stream from slice_ argument
        """
        # TODO: Handle slice_ argument properly, updating buffers

        # if slice_ is None:
        #    slice_ = self._stream.get_slice(*self.controller.get_xlim())

        # time = self.data.t[slice_]
        # n = time.shape[0]

        for c in self._buffers:
            # self._buffers[c].data[-n:, 0] = time.astype("float32")
            self._buffers[c].data[:, 1] = self._manager.data.loc[c]["offset"].astype("float32")
            self._buffers[c].update_full()

    def _reset(self, event):
        """
        "r" key reset the plot manager to initial view
        """
        if event.type == "key_down":
            if event.key == "r":
                if isinstance(self.controller, SpanController):
                    self._manager.reset()
                    self._manager.data["offset"] = self.data.index
                    self._flush()

                self.controller.set_ylim(0, np.max(self._manager.offset) + 1)
                self.canvas.request_draw(self.animate)

    def _update(self, action_name):
        """
        Update function for sort_by and group_by. Because of mode of sort_by, it's not possible
        to just update the buffer.
        """
        self._flush()

        # Update camera to fit the full y range
        self.controller.set_ylim(0, np.max(self._manager.offset) + 1)

        self.canvas.request_draw(self.animate)

    def sort_by(self, metadata_name: str, mode: Optional[str] = "ascending") -> None:
        """
        Sort the plotted unit raster vertically by a metadata field.

        Parameters
        ----------
        metadata_name : str
            Metadata key to sort by.
        mode : str, optional
            "ascending" (default) or "descending".
        """
        # The current controller should be a span controller.

        # Grabbing the metadata
        values = dict(self.data.get_info(metadata_name)) if hasattr(self.data, "get_info") else {}

        # If metadata found
        if len(values):
            # Sorting should happen depending on `groups` and `visible` attributes of _PlotManager
            self._manager.sort_by(values, mode)

            self._update("sort_by")

    def group_by(self, metadata_name: str, **kwargs):
        """
        Group the plotted time series lines vertically by a metadata field.

        Parameters
        ----------
        metadata_name : str
            Metadata key to group by.
        """
        # Grabbing the metadata
        values = dict(self.data.get_info(metadata_name)) if hasattr(self.data, "get_info") else {}

        # If metadata found
        if len(values):
            # Grouping positions are computed depending on `order` and `visible` attributes of _PlotManager
            self._manager.group_by(values)

            self._update("group_by")


class PlotTsdTensor(_BasePlot):
    def __init__(self, data: nap.TsdTensor, index=None, parent=None):
        super().__init__(data, parent=parent, maintain_aspect=True)

        # Image
        texture = gfx.Texture(self.data.values[0].astype("float32"), dim=2)
        self.image = gfx.Image(
            gfx.Geometry(grid=texture),
            gfx.ImageBasicMaterial(clim=(0, 1)),
        )
        # Text of the current time
        self.time_text = gfx.Text(
            text="0.0",
            font_size=0.5,
            anchor="bottom-left",
            material=gfx.TextMaterial(
                color="#B4F8C8", outline_color="#000", outline_thickness=0.15
            ),
        )

        self.time_text.geometry.anchor = "bottom-left"

        self.scene.add(self.image, self.time_text)
        self.camera.show_object(self.scene)  # , view_dir=(0, 0, -1))

        # # Pynaviz specific controller
        self.controller = GetController(
            camera=self.camera,
            renderer=self.renderer,
            controller_id=index,
            data=data,
            buffer=texture,
            time_text=self.time_text,
        )

        # In the draw event, the draw function is called
        # This assign the function draw_frame of WgpuCanvasBase
        self.canvas.request_draw(
            draw_function=lambda: self.renderer.render(self.scene, self.camera)
        )

    def sort_by(self, metadata_name: str, mode: Optional[str] = "ascending"):
        pass

    def group_by(self, metadata_name: str, spacing: Optional = None):
        pass


class PlotTs(_BasePlot):
    def __init__(self, data: nap.Ts, index=None, parent=None):
        super().__init__(parent=parent)
        self.data = data

        # Pynaviz specific controller
        self.controller = SpanController(
            camera=self.camera,
            renderer=self.renderer,
            controller_id=index,
            dict_sync_funcs=dict_sync_funcs,
        )

    def sort_by(self, metadata_name: str, mode: Optional[str] = "ascending"):
        pass

    def group_by(self, metadata_name: str, spacing: Optional = None):
        pass<|MERGE_RESOLUTION|>--- conflicted
+++ resolved
@@ -389,18 +389,6 @@
         self.data = data
 
         # To stream data
-<<<<<<< HEAD
-        self._stream = TsdFrameStreaming(data, callback=self._flush, window_size=3)  # seconds
-
-        # Create pygfx objects
-        for i, c in enumerate(self.data.columns):
-            positions = np.zeros((len(self._stream), 3), dtype="float32")
-            self.graphic[c] = gfx.Line(
-                gfx.Geometry(positions=positions),
-                gfx.LineMaterial(
-                    thickness=1.0, color=GRADED_COLOR_LIST[i % len(GRADED_COLOR_LIST)]
-                ),
-=======
         size = (256 * 1024 ** 2) // (data.shape[1] * 60)
 
         self._stream = TsdFrameStreaming(data, callback=self._flush,
@@ -411,7 +399,6 @@
         # Create pygfx objects
         self._positions = np.full(
             ((self._stream._max_n+1)*self.data.shape[1], 3), np.nan, dtype="float32"
->>>>>>> 700240f7
             )
         self._positions[:,2] = 0.0
 
@@ -427,13 +414,9 @@
         )
 
         # Add elements to the scene for rendering
-<<<<<<< HEAD
-        self.scene.add(self.ruler_x, self.ruler_y, self.ruler_ref_time, *self.graphic.values())
-=======
         self.scene.add(
             self.ruler_x, self.ruler_y, self.ruler_ref_time, self.graphic
         )
->>>>>>> 700240f7
 
         # Connect specific event handler for TsdFrame
         self.renderer.add_event_handler(self._rescale, "key_down")
@@ -491,23 +474,6 @@
         # Read
         data = np.array(self.data.values[slice_,:])
 
-<<<<<<< HEAD
-        for i, c in enumerate(self._buffers):
-            self._buffers[c].data[-n:, 0] = time.astype("float32")
-            self._buffers[c].data[-n:, 1] = (
-                self.data.values[slice_, i] * self._manager.data.loc[c]["scale"]
-                + self._manager.data.loc[c]["offset"]
-            ).astype("float32")
-            self._buffers[c].update_full()
-
-    def _get_min_max(self):
-        return np.array(
-            [
-                [self._buffers[c].data[:, 1].min(), self._buffers[c].data[:, 1].max()]
-                for c in self._buffers
-            ]
-        )
-=======
         # Copy the data
         for i, c in enumerate(self.data.columns):
             sl = self._buffer_slices[c]
@@ -530,7 +496,6 @@
     def _get_min_max(self):
         return np.array([[np.nanmin(self._positions[sl, 1]),
           np.nanmax(self._positions[sl, 1])] for sl in self._buffer_slices.values()])
->>>>>>> 700240f7
 
     def _rescale(self, event):
         """
@@ -544,18 +509,9 @@
                 # Update the scale of the PlotManager
                 self._manager.rescale(factor=factor)
 
-<<<<<<< HEAD
-                # Update the current buffers
-                for c in self._buffers:
-                    self._buffers[c].data[:, 1] = self._buffers[c].data[:, 1] + factor * (
-                        self._buffers[c].data[:, 1] - self._manager.data.loc[c]["offset"]
-                    )
-                    self._buffers[c].update_full()
-=======
                 # Update the current buffers to avoid re-reading from disk
                 for c, sl in self._buffer_slices.items():
                     self._positions[sl,1] += factor * (self._positions[sl,1] - self._manager.data.loc[c]['offset'])
->>>>>>> 700240f7
 
                 # Update the gpu data
                 self.graphic.geometry.positions.set_data(self._positions)
