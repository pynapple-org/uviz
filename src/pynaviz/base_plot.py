"""
Simple plotting class for each pynapple object.
Create a unique canvas/renderer for each class
"""

import threading
import warnings
from typing import Any, Optional, Union

import matplotlib.pyplot as plt
import numpy as np
import pygfx as gfx
import pynapple as nap

# from line_profiler import profile
from matplotlib.colors import Colormap
from matplotlib.pyplot import colormaps
from wgpu.gui.auto import (
    WgpuCanvas,  # Should use auto here or be able to select qt if parent passed
    run,
)
from wgpu.gui.glfw import GlfwWgpuCanvas

from .controller import GetController, SpanController, SpanYLockController
from .interval_set import IntervalSetInterface
from .plot_manager import _PlotManager
from .synchronization_rules import _match_pan_on_x_axis, _match_zoom_on_x_axis
from .threads.data_streaming import TsdFrameStreaming
from .threads.metadata_to_color_maps import MetadataMappingThread
from .utils import GRADED_COLOR_LIST, get_plot_attribute, get_plot_min_max, trim_kwargs

dict_sync_funcs = {
    "pan": _match_pan_on_x_axis,
    "zoom": _match_zoom_on_x_axis,
    "zoom_to_point": _match_zoom_on_x_axis,
}



class _BasePlot(IntervalSetInterface):
    """
    Base class for time-aligned visualizations using pygfx.

    This class sets up the rendering infrastructure, including a canvas, scene,
    camera, rulers, and rendering thread. It is intended to be subclassed by specific
    plot implementations that display time series or intervals data.

    Parameters
    ----------
    data : Ts, Tsd, TsdFrame, IntervalSet or TsGroup object
        The dataset to be visualized. Must be pynapple object.
    parent : Optional[Any], default=None
        Optional parent widget for integration in GUI applications.
    maintain_aspect : bool, default=False
        If True, maintains the aspect ratio in the orthographic camera.

    Attributes
    ----------
    _data : Ts, Tsd, TsdFrame, IntervalSet or TsGroup object
        Pynapple object
    canvas : WgpuCanvas
        The rendering canvas using the WGPU backend.
    color_mapping_thread : MetadataMappingThread
        A separate thread for mapping metadata to visual colors.
    renderer : gfx.WgpuRenderer
        The WGPU renderer responsible for drawing the scene.
    scene : gfx.Scene
        The scene graph containing all graphical objects.
    ruler_x : gfx.Ruler
        Horizontal axis ruler with ticks shown on the right.
    ruler_y : gfx.Ruler
        Vertical axis ruler with ticks on the left and minimum spacing.
    ruler_ref_time : gfx.Line
        A vertical line indicating a reference time point (e.g., center).
    camera : gfx.OrthographicCamera
        Orthographic camera with optional aspect ratio locking.
    _cmap : str
        Default colormap name used for visual mapping (e.g., "viridis").
    """

    def __init__(self, data, parent=None, maintain_aspect=False):
        super().__init__()

        # Store the input data for later use
        self._data = data

        # Create a GPU-accelerated canvas for rendering, optionally with a parent widget
        if parent:  # Assuming it's a Qt background
            self.canvas = WgpuCanvas(parent=parent)
        else:  # Default to glfw for single canvas
            self.canvas = WgpuCanvas()

        # Create a WGPU-based renderer attached to the canvas
        self.renderer = gfx.WgpuRenderer(
            self.canvas
        )  ## 97% time of super.__init__(...) when running `large_nwb_main.py`

        # Create a new scene to hold and manage objects
        self.scene = gfx.Scene()

        # Add a horizontal ruler (x-axis) with ticks on the right
        self.ruler_x = gfx.Ruler(tick_side="right")

        # Add a vertical ruler (y-axis) with ticks on the left and minimum spacing
        self.ruler_y = gfx.Ruler(tick_side="left")

        # A vertical reference line, for the center time point
        self.ruler_ref_time = gfx.Line(
            gfx.Geometry(positions=[[0, 0, 0], [0, 0, 0]]),  # Placeholder geometry
            gfx.LineMaterial(thickness=0.5, color="#B4F8C8"),  # Thin light green line
        )

        # Use an orthographic camera to preserve scale without perspective distortion
        self.camera = gfx.OrthographicCamera(maintain_aspect=maintain_aspect)

        # Initialize a separate thread to handle metadata-to-color mapping
        self.color_mapping_thread = MetadataMappingThread(data)

        # Set default colormap for rendering
        self._cmap = "viridis"

        # Set the plot manager that store past actions only for data with metadata class
        if isinstance(data, (nap.TsGroup, nap.IntervalSet)):
            index = data.index
        elif isinstance(data, nap.TsdFrame):
            index = data.columns
        else:
            index = []
        self._manager = _PlotManager(index=index)

    @property
    def data(self):
        return self._data

    @data.setter
    def data(self, data):
        self.color_mapping_thread.update_maps(data)
        self._data = data

    @property
    def cmap(self):
        return self._cmap

    @cmap.setter
    def cmap(self, value):
        if isinstance(value, Colormap) and hasattr(value, "name"):
            self._cmap = value.name
        elif not isinstance(value, str):
            warnings.warn(
                message=f"Invalid colormap {value}. 'cmap' must be a matplotlib 'Colormap'.",
                category=UserWarning,
                stacklevel=2,
            )
            return
        if value not in plt.colormaps():
            warnings.warn(
                message=f"Invalid colormap {value}. 'cmap' must be matplotlib 'Colormap'.",
                category=UserWarning,
                stacklevel=2,
            )
            return
        self._cmap = value

    def animate(self):
        """
        Updates the positions of rulers and reference lines based on the current
        world coordinate bounds and triggers a re-render of the scene.

        This method performs the following:
        - Computes the visible world coordinate bounds.
        - Updates the horizontal (x) and vertical (y) rulers accordingly.
        - Repositions the center time reference line in the scene.
        - Re-renders the scene using the current camera and canvas settings.

        Notes
        -----
        This method should be called whenever the visible region of the plot
        changes (e.g., after zooming, panning, or resizing the canvas).
        """
        world_xmin, world_xmax, world_ymin, world_ymax = get_plot_min_max(self)

        # X axis
        self.ruler_x.start_pos = world_xmin, 0, -10
        self.ruler_x.end_pos = world_xmax, 0, -10
        self.ruler_x.start_value = self.ruler_x.start_pos[0]
        self.ruler_x.update(self.camera, self.canvas.get_logical_size())

        # Y axis
        self.ruler_y.start_pos = 0, world_ymin, -10
        self.ruler_y.end_pos = 0, world_ymax, -10
        self.ruler_y.start_value = self.ruler_y.start_pos[1]
        self.ruler_y.update(self.camera, self.canvas.get_logical_size())

        # Center time Ref axis
        self.ruler_ref_time.geometry.positions.data[:, 0] = (
            world_xmin + (world_xmax - world_xmin) / 2
        )
        self.ruler_ref_time.geometry.positions.data[:, 1] = np.array(
            [world_ymin - 10, world_ymax + 10]
        )
        self.ruler_ref_time.geometry.positions.update_full()

        self.renderer.render(self.scene, self.camera)

    def show(self):
        """To show the canvas in case of GLFW context used"""
        if isinstance(self.canvas, GlfwWgpuCanvas):
            run()

    def color_by(
        self,
        metadata_name: str,
        cmap_name: str = "viridis",
        vmin: float = 0.0,
        vmax: float = 100.0,
    ) -> None:
        """
        Applies color mapping to plot elements based on a metadata field.

        This method retrieves values from the given metadata field and maps them
        to colors using the specified colormap and value range. The mapped colors
        are applied to each plot element's material. If color mappings are still
        being computed in a background thread, the function retries after a short delay.

        Parameters
        ----------
        metadata_name : str
            Name of the metadata field used for color mapping.
        cmap_name : str, default="viridis"
            Name of the colormap to apply (e.g., "jet", "plasma", "viridis").
        vmin : float, default=0.0
            Minimum value for the colormap normalization.
        vmax : float, default=100.0
            Maximum value for the colormap normalization.

        Notes
        -----
        - If the `color_mapping_thread` is still running, the method defers execution
          by 25 milliseconds and retries automatically.
        - If no appropriate color map is found for the metadata, a warning is issued.
        - Requires `self.data` to support `get_info()` for metadata retrieval.
        - Triggers a canvas redraw by calling `self.animate()` after updating colors.

        Warnings
        --------
        UserWarning
            Raised when the specified metadata field has no associated color mapping.
        """
        # If the color mapping thread is still processing, retry in 25 milliseconds
        if self.color_mapping_thread.is_running():
            slot = lambda: self.color_by(metadata_name, cmap_name=cmap_name, vmin=vmin, vmax=vmax)
            threading.Timer(0.025, slot).start()
            return

        # Set the current colormap
        self.cmap = cmap_name

        # Get the metadata-to-color mapping function for the given metadata field
        map_to_colors = self.color_mapping_thread.color_maps.get(metadata_name, None)

        # Warn the user if the color map is missing
        if map_to_colors is None:
            warnings.warn(
                message=f"Cannot find appropriate color mapping for {metadata_name} metadata.",
                category=UserWarning,
                stacklevel=2,
            )

        # Prepare keyword arguments for the color mapping function
        map_kwargs = trim_kwargs(
            map_to_colors, dict(cmap=colormaps[self.cmap], vmin=vmin, vmax=vmax)
        )

        # Get the material objects that will have their colors updated
        materials = get_plot_attribute(self, "material")

        # Get the metadata values for each plotted element
        values = self.data.get_info(metadata_name) if hasattr(self.data, "get_info") else {}

        # If metadata is found and mapping works, update the material colors
        if len(values):
            map_color = map_to_colors(values, **map_kwargs)
            if map_color:
                for c in materials:
                    materials[c].color = map_color[values[c]]

                # Request a redraw of the canvas to reflect the new colors
                self.canvas.request_draw(self.animate)

    def sort_by(self, metadata_name: str, mode: Optional[str] = "ascending"):
        pass

    def group_by(self, metadata_name: str):
        pass


class PlotTsd(_BasePlot):
    """
    A time series plot for `nap.Tsd` objects using GPU-accelerated rendering.

    This class renders a continuous 1D time series as a line plot and manages
    user interaction through a `SpanController`. It supports optional synchronization
    across multiple plots and rendering via WebGPU.

    Parameters
    ----------
    data : nap.Tsd
        The time series data to be visualized (timestamps + values).
    index : Optional[int], default=None
        Controller index used for synchronized interaction (e.g., panning across multiple plots).
    parent : Optional[Any], default=None
        Optional parent widget (e.g., in a Qt context).

    Attributes
    ----------
    controller : SpanController
        Manages viewport updates, syncing, and linked plot interactions.
    line : gfx.Line
        The main line plot showing the time series.
    """

    def __init__(
        self, data: nap.Tsd, index: Optional[int] = None, parent: Optional[Any] = None
    ) -> None:
        super().__init__(data=data, parent=parent)

        # Create a controller for span-based interaction, syncing, and user inputs
        self.controller = SpanController(
            camera=self.camera,
            renderer=self.renderer,
            controller_id=index,
            dict_sync_funcs=dict_sync_funcs,
            plot_callbacks=[],
        )

        # Prepare geometry: stack time, data, and zeros (Z=0) into (N, 3) float32 positions
        positions = np.stack((data.t, data.d, np.zeros_like(data))).T
        positions = positions.astype("float32")

        # Create a line geometry and material to render the time series
        self.line = gfx.Line(
            gfx.Geometry(positions=positions),
            gfx.LineMaterial(thickness=4.0, color="#aaf"),  # light blue line
        )

        # Add rulers and line to the scene
        self.scene.add(self.ruler_x, self.ruler_y, self.ruler_ref_time, self.line)

        # By default showing only the first second.
        # Weirdly rulers don't show if show_rect is not called
        # in the init
        self.camera.show_rect(0, 1, data.min(), data.max())

        # Request an initial draw of the scene
        self.canvas.request_draw(self.animate)
        # self.controller.show_interval(start=0, end=1)

    def sort_by(self, metadata_name: str, order: Optional[str] = "ascending"):
        pass

    def group_by(self, metadata_name: str, spacing: Optional = None):
        pass


class PlotTsdFrame(_BasePlot):
    """
    A GPU-accelerated visualization of a multi-columns time series (nap.TsdFrame).

    This class allows dynamic rendering of each column in a `nap.TsdFrame`, with interactive
    controls for span navigation. It supports switching between
    standard time series display and scatter-style x-vs-y plotting between columns.

    Parameters
    ----------
    data : nap.TsdFrame
        The column-based time series data (columns as features).
    index : Optional[int], default=None
        Unique ID for synchronizing with external controllers.
    parent : Optional[Any], default=None
        Optional GUI parent (e.g. QWidget in Qt).

    Attributes
    ----------
    controller : Union[SpanController, GetController]
        Active interactive controller for zooming or selecting.
    graphic : dict[str, gfx.Line] or gfx.Line
        Dictionary of per-column lines or single line for x-vs-y plotting.
    time_point : Optional[gfx.Points]
        A marker showing the selected time point (used in x-vs-y plotting).
    """

    def __init__(
<<<<<<< HEAD
        self,
        data: nap.TsdFrame,
        index: Optional[int] = None,
        parent: Optional[Any] = None,
=======
        self, data: nap.TsdFrame, index: Optional[int] = None, parent: Optional[Any] = None
>>>>>>> dbbc478a
    ):
        super().__init__(data=data, parent=parent)
        self.data = data

        # To stream data
<<<<<<< HEAD
        self._stream = TsdFrameStreaming(
            data, callback=self._flush, window_size=3
        )  # seconds

        # Create pygfx objects
        for i, c in enumerate(self.data.columns):
            positions = np.zeros((len(self._stream), 3), dtype="float32")
            self.graphic[c] = gfx.Line(
                gfx.Geometry(positions=positions),
                gfx.LineMaterial(
                    thickness=1.0, color=GRADED_COLOR_LIST[i % len(GRADED_COLOR_LIST)]
                ),
=======
        size = (256 * 1024 ** 2) // (data.shape[1] * 60)

        self._stream = TsdFrameStreaming(data, callback=self._flush,
                                         window_size = size/data.rate
                                         ) # seconds
        # print(size, size/data.rate, self._stream._max_n)

        # Create pygfx objects
        self._positions = np.full(
            ((self._stream._max_n+1)*self.data.shape[1], 3), np.nan, dtype="float32"
>>>>>>> dbbc478a
            )
        self._positions[:,2] = 0.0

        self._buffer_slices = {}
        for c, s in zip(self.data.columns, range(0, len(self._positions)-self._stream._max_n + 1, self._stream._max_n+1)):
            self._buffer_slices[c] = slice(s, s+self._stream._max_n)

        colors = np.ones((self._positions.shape[0], 4), dtype=np.float32)

        self.graphic = gfx.Line(
            gfx.Geometry(positions=self._positions, colors=colors),
            gfx.LineMaterial(thickness=1.0, color_mode="vertex")#, color=GRADED_COLOR_LIST[1 % len(GRADED_COLOR_LIST)]),
        )

        # Add elements to the scene for rendering
        self.scene.add(
            self.ruler_x, self.ruler_y, self.ruler_ref_time, self.graphic
        )

        # Connect specific event handler for TsdFrame
        self.renderer.add_event_handler(self._rescale, "key_down")
        self.renderer.add_event_handler(self._reset, "key_down")

        # Controllers for different interaction styles
        self._controllers = {
            "span": SpanController(
                camera=self.camera,
                renderer=self.renderer,
                controller_id=index,
                dict_sync_funcs=dict_sync_funcs,
                plot_callbacks=[self._stream.stream],
            ),
            "get": GetController(
                camera=self.camera,
                renderer=self.renderer,
                data=None,
                buffer=None,
                enabled=False,
            ),
        }

        # Use span controller by default
        self.controller = self._controllers["span"]

        # Used later in x-vs-y plotting
        self.time_point = None

        # By default, showing only the first second.
        self._flush(self._stream.get_slice(start=0, end=1))
        minmax = self._get_min_max()
        self.controller.set_view(0, 1, np.min(minmax[:, 0]), np.max(minmax[:, 1]))

        # Request an initial draw of the scene
        self.canvas.request_draw(self.animate)

    def _flush(self, slice_: slice = None):
        """
        Flush the data stream from slice_ argument
        """
        if slice_ is None:
            slice_ = self._stream.get_slice(*self.controller.get_xlim())

        time = self.data.t[slice_].astype("float32")

<<<<<<< HEAD
        for i, c in enumerate(self._buffers):
            self._buffers[c].data[-n:, 0] = time.astype("float32")
            self._buffers[c].data[-n:, 1] = (
                self.data.values[slice_, i] * self._manager.data.loc[c]["scale"]
                + self._manager.data.loc[c]["offset"]
            ).astype("float32")
            self._buffers[c].update_full()

    def _get_min_max(self):
        return np.array(
            [
                [self._buffers[c].data[:, 1].min(), self._buffers[c].data[:, 1].max()]
                for c in self._buffers
            ]
        )
=======
        left_offset = 0
        right_offset = 0
        if time.shape[0] < self._stream._max_n:
            if slice_.start == 0:
                left_offset = self._stream._max_n-time.shape[0]
            else:
                right_offset = time.shape[0] - self._stream._max_n

        # Read
        data = np.array(self.data.values[slice_,:])

        # Copy the data
        for i, c in enumerate(self.data.columns):
            sl = self._buffer_slices[c]
            sl = slice(sl.start+left_offset, sl.stop+right_offset)
            self._positions[sl,0] = time
            self._positions[sl,1] = data[:,i]
            self._positions[sl,1] *= self._manager.data.loc[c]['scale']
            self._positions[sl,1] += self._manager.data.loc[c]['offset']

        # Put back some nans on the edges
        if left_offset:
            for sl in self._buffer_slices.values():
                self._positions[sl.start:sl.start+left_offset,0:2] = np.nan
        if right_offset:
            for sl in self._buffer_slices.values():
                self._positions[sl.stop+right_offset:sl.stop,0:2] = np.nan

        self.graphic.geometry.positions.set_data(self._positions)

    def _get_min_max(self):
        return np.array([[np.nanmin(self._positions[sl, 1]),
          np.nanmax(self._positions[sl, 1])] for sl in self._buffer_slices.values()])
>>>>>>> dbbc478a

    def _rescale(self, event):
        """
        "i" key increase the scale by 50%.
        "d" key decrease the scale by 50%
        """
        if event.type == "key_down":
            if event.key == "i" or event.key == "d":
                factor = {"i": 0.5, "d": -0.5}[event.key]

                # Update the scale of the PlotManager
                self._manager.rescale(factor=factor)

<<<<<<< HEAD
                # Update the current buffers
                for c in self._buffers:
                    self._buffers[c].data[:, 1] = self._buffers[c].data[
                        :, 1
                    ] + factor * (
                        self._buffers[c].data[:, 1]
                        - self._manager.data.loc[c]["offset"]
                    )
                    self._buffers[c].update_full()
=======
                # Update the current buffers to avoid re-reading from disk
                for c, sl in self._buffer_slices.items():
                    self._positions[sl,1] += factor * (self._positions[sl,1] - self._manager.data.loc[c]['offset'])
>>>>>>> dbbc478a

                # Update the gpu data
                self.graphic.geometry.positions.set_data(self._positions)
                self.canvas.request_draw(self.animate)

    def _reset(self, event):
        """
        "r" key reset the plot manager to initial view
        """
        # TODO set the reset for the get controller
        if event.type == "key_down":
            if event.key == "r":
                if isinstance(self.controller, SpanController):
                    self._manager.reset()
                    self._flush()

                minmax = self._get_min_max()
                self.controller.set_ylim(np.min(minmax[:, 0]), np.max(minmax[:, 1]))
                self.canvas.request_draw(self.animate)

    def _update(self, action_name):
        """
        Update function for sort_by and group_by. Because of mode of sort_by, it's not possible
        to just update the buffer.
        """
        # Update the scale only if one action has been performed
        if self._manager._sorted ^ self._manager._grouped:
            self._manager.scale = 1 / np.diff(self._get_min_max(), 1).flatten()

        self._flush()

        # Update camera to fit the full y range
        self.controller.set_ylim(0, np.max(self._manager.offset) + 1)

        self.canvas.request_draw(self.animate)

    def sort_by(self, metadata_name: str, mode: Optional[str] = "ascending") -> None:
        """
        Sort the plotted time series lines vertically by a metadata field.

        Parameters
        ----------
        metadata_name : str
            Metadata key to sort by.
        mode : str, optional
            "ascending" (default) or "descending".
        """
        # The current controller should be a span controller.

        # Grabbing the metadata
        values = dict(self.data.get_info(metadata_name)) if hasattr(self.data, "get_info") else {}

        # If metadata found
        if len(values):
            # Sorting should happen depending on `groups` and `visible` attributes of _PlotManager
            self._manager.sort_by(values, mode)

            self._update("sort_by")

    def group_by(self, metadata_name: str, **kwargs):
        """
        Group the plotted time series lines vertically by a metadata field.

        Parameters
        ----------
        metadata_name : str
            Metadata key to group by.
        """
        # Grabbing the metadata
        values = dict(self.data.get_info(metadata_name)) if hasattr(self.data, "get_info") else {}

        # If metadata found
        if len(values):
            # Grouping positions are computed depending on `order` and `visible` attributes of _PlotManager
            self._manager.group_by(values)

            self._update("group_by")

    def color_by(self,
            metadata_name: str,
            cmap_name: str = "viridis",
            vmin: float = 0.0,
            vmax: float = 100.0,
    ) -> None:
        """
        Applies color mapping to plot elements based on a metadata field.

        This method retrieves values from the given metadata field and maps them
        to colors using the specified colormap and value range. The mapped colors
        are applied to each plot element's material. If color mappings are still
        being computed in a background thread, the function retries after a short delay.

        Parameters
        ----------
        metadata_name : str
            Name of the metadata field used for color mapping.
        cmap_name : str, default="viridis"
            Name of the colormap to apply (e.g., "jet", "plasma", "viridis").
        vmin : float, default=0.0
            Minimum value for the colormap normalization.
        vmax : float, default=100.0
            Maximum value for the colormap normalization.

        Notes
        -----
        - If the `color_mapping_thread` is still running, the method defers execution
          by 25 milliseconds and retries automatically.
        - If no appropriate color map is found for the metadata, a warning is issued.
        - Requires `self.data` to support `get_info()` for metadata retrieval.
        - Triggers a canvas redraw by calling `self.animate()` after updating colors.

        Warnings
        --------
        UserWarning
            Raised when the specified metadata field has no associated color mapping.
        """
        # If the color mapping thread is still processing, retry in 25 milliseconds
        if self.color_mapping_thread.is_running():
            slot = lambda: self.color_by(
                metadata_name, cmap_name=cmap_name, vmin=vmin, vmax=vmax
            )
            threading.Timer(0.025, slot).start()
            return

        # Set the current colormap
        self.cmap = cmap_name

        # Get the metadata-to-color mapping function for the given metadata field
        map_to_colors = self.color_mapping_thread.color_maps.get(metadata_name, None)

        # Warn the user if the color map is missing
        if map_to_colors is None:
            warnings.warn(
                message=f"Cannot find appropriate color mapping for {metadata_name} metadata.",
                category=UserWarning,
                stacklevel=2,
            )

        # Prepare keyword arguments for the color mapping function
        map_kwargs = trim_kwargs(
            map_to_colors, dict(cmap=colormaps[self.cmap], vmin=vmin, vmax=vmax)
        )

        # # Get the material objects that will have their colors updated
        # materials = get_plot_attribute(self, "material")

        # Get the metadata values for each plotted element
        values = (
            self.data.get_info(metadata_name) if hasattr(self.data, "get_info") else {}
        )

        # If metadata is found and mapping works, update the material colors
        if len(values):
            map_color = map_to_colors(values, **map_kwargs)
            if map_color:
                for c, sl in self._buffer_slices.items():
                    self.graphic.geometry.colors.data[sl,:] = map_color[values[c]]
                    # self.graphic.material.color = map_color[values[c]]
                self.graphic.geometry.colors.update_full()
                # Request a redraw of the canvas to reflect the new colors
                self.canvas.request_draw(self.animate)

    def plot_x_vs_y(
        self,
        x_label: Union[str, int, float],
        y_label: Union[str, int, float],
        color: Union[str, tuple] = "white",
        thickness: float = 1.0,
        markersize: float = 10.0,
    ) -> None:
        """
        Plot one metadata column versus another as a line plot.

        Parameters
        ----------
        x_label : str or int or float
            Column name for the x-axis.
        y_label : str or int or float
            Column name for the y-axis.
        color : str or hex or RGB, default="white"
            Line color.
        thickness : float, default=1.0
            Thickness of the connecting line.
        markersize : float, default=10.0
            Size of the time marker.
        """
        # Remove time series line graphics from the scene
        self.scene.remove(*self.graphic.values())

        # Get current time from the center reference line
        current_time = self.ruler_ref_time.geometry.positions.data[0][0]
        self.scene.remove(self.ruler_ref_time)

        # Build new geometry for x-y data
        xy_values = self.data.loc[[x_label, y_label]].values.astype("float32")
        positions = np.zeros((len(self.data), 3), dtype="float32")
        positions[:, 0:2] = xy_values

        # Create new line and add it to the scene
        self.graphic = gfx.Line(
            gfx.Geometry(positions=positions),
            gfx.LineMaterial(thickness=thickness, color=color),
        )
        self.scene.add(self.graphic)

        # Create and add a point marker at the current time
        current_xy = self.data.loc[[x_label, y_label]].get(current_time)
        xy = np.hstack((current_xy, 0), dtype="float32")[None, :]
        self.time_point = gfx.Points(
            gfx.Geometry(positions=xy),
            gfx.PointsMaterial(size=markersize, color="red", opacity=1),
        )
        self.scene.add(self.time_point)

        # Disable span controller and switch to get controller
        self.controller.enabled = False
        controller_id = self.controller._controller_id

        get_controller = self._controllers["get"]
        get_controller.n_frames = len(self.data)
        get_controller.frame_index = self.data.get_slice(current_time).start
        get_controller.enabled = True
        get_controller._controller_id = controller_id
        get_controller.data = self.data.loc[[x_label, y_label]]
        get_controller.buffer = self.time_point.geometry.positions

        self.controller = get_controller

        # Update camera to fit the full x-y range
        self.controller.set_view(
            xmin=np.min(self.data.loc[x_label]),
            xmax=np.max(self.data.loc[x_label]),
            ymin=np.min(self.data.loc[y_label]),
            ymax=np.max(self.data.loc[y_label]),
        )

        self.canvas.request_draw(self.animate)


class PlotTsGroup(_BasePlot):
    def __init__(self, data: nap.TsGroup, index=None, parent=None):
        super().__init__(data=data, parent=parent)

        # Pynaviz specific controller
        self.controller = SpanController(
            camera=self.camera,
            renderer=self.renderer,
            controller_id=index,
            dict_sync_funcs=dict_sync_funcs,
<<<<<<< HEAD
            min=0,
            max=len(data) + 1,
=======
>>>>>>> dbbc478a
        )

        # Create pygfx objects
        self.graphic = {}
        spike_sdf = """
        // Normalize coordinates relative to size
        let uv = coord / size;
        // Distance to vertical center line (x = 0)
        let line_thickness = 0.2;
        let dist = abs(uv.x) - line_thickness;
        return dist * size;
        """
        for i, n in enumerate(data.keys()):
            positions = np.stack((data[n].t, np.ones(len(data[n])) * i, np.ones(len(data[n])))).T
            positions = positions.astype("float32")

            self.graphic[n] = gfx.Points(
                gfx.Geometry(positions=positions),
<<<<<<< HEAD
                gfx.PointsMaterial(
                    size=5,
                    color=GRADED_COLOR_LIST[i % len(GRADED_COLOR_LIST)],
                    opacity=1,
=======
                gfx.PointsMarkerMaterial(
                    size=5,
                    color=GRADED_COLOR_LIST[i % len(GRADED_COLOR_LIST)],
                    opacity=1,
                    marker="custom",
                    custom_sdf=spike_sdf,
>>>>>>> dbbc478a
                ),
            )

        # TODO: properly setup streams
        # Stream the first batch of data
        self._buffers = {c: self.graphic[c].geometry.positions for c in self.graphic}
        self._manager.data["offset"] = self.data.index
        self._flush()

        # Add elements to the scene for rendering
        self.scene.add(
            self.ruler_x, self.ruler_y, self.ruler_ref_time, *list(self.graphic.values())
        )

        # Connect specific event handler for TsGroup
        self.renderer.add_event_handler(self._reset, "key_down")

        # By default, showing only the first second.
        self.controller.set_view(0, 1, 0, np.max(self._manager.offset) + 1)

        # Request drawing of the scene
        self.canvas.request_draw(self.animate)

    def _flush(self, slice_: slice = None):
        """
        Flush the data stream from slice_ argument
        """
        # TODO: Handle slice_ argument properly, updating buffers

        # if slice_ is None:
        #    slice_ = self._stream.get_slice(*self.controller.get_xlim())

        # time = self.data.t[slice_]
        # n = time.shape[0]

        for c in self._buffers:
            # self._buffers[c].data[-n:, 0] = time.astype("float32")
            self._buffers[c].data[:, 1] = self._manager.data.loc[c]["offset"].astype("float32")
            self._buffers[c].update_full()

    def _reset(self, event):
        """
        "r" key reset the plot manager to initial view
        """
        if event.type == "key_down":
            if event.key == "r":
                if isinstance(self.controller, SpanController):
                    self._manager.reset()
                    self._manager.data["offset"] = self.data.index
                    self._flush()

                self.controller.set_ylim(0, np.max(self._manager.offset) + 1)
                self.canvas.request_draw(self.animate)

    def _update(self, action_name):
        """
        Update function for sort_by and group_by. Because of mode of sort_by, it's not possible
        to just update the buffer.
        """
        self._flush()

        # Update camera to fit the full y range
        self.controller.set_ylim(0, np.max(self._manager.offset) + 1)

        self.canvas.request_draw(self.animate)

    def sort_by(self, metadata_name: str, mode: Optional[str] = "ascending") -> None:
        """
        Sort the plotted unit raster vertically by a metadata field.

        Parameters
        ----------
        metadata_name : str
            Metadata key to sort by.
        mode : str, optional
            "ascending" (default) or "descending".
        """
<<<<<<< HEAD
        # Grabbing the material object
        geometries = get_plot_attribute(self, "geometry")  # Dict index -> geometry
=======
        # The current controller should be a span controller.
>>>>>>> dbbc478a

        # Grabbing the metadata
        values = dict(self.data.get_info(metadata_name)) if hasattr(self.data, "get_info") else {}

        # If metadata found
        if len(values):
            # Sorting should happen depending on `groups` and `visible` attributes of _PlotManager
            self._manager.sort_by(values, mode)

            self._update("sort_by")

    def group_by(self, metadata_name: str, **kwargs):
        """
        Group the plotted time series lines vertically by a metadata field.

        Parameters
        ----------
        metadata_name : str
            Metadata key to group by.
        """
        # Grabbing the metadata
        values = dict(self.data.get_info(metadata_name)) if hasattr(self.data, "get_info") else {}

        # If metadata found
        if len(values):
            # Grouping positions are computed depending on `order` and `visible` attributes of _PlotManager
            self._manager.group_by(values)

            self._update("group_by")



class PlotTsdTensor(_BasePlot):
    def __init__(self, data: nap.TsdTensor, index=None, parent=None):
        super().__init__(data, parent=parent, maintain_aspect=True)

        # Image
        texture = gfx.Texture(self.data.values[0].astype("float32"), dim=2)
        self.image = gfx.Image(
            gfx.Geometry(grid=texture),
            gfx.ImageBasicMaterial(clim=(0, 1)),
        )
        # Text of the current time
        self.time_text = gfx.Text(
            text="0.0",
            font_size=0.5,
            anchor="bottom-left",
            material=gfx.TextMaterial(
                color="#B4F8C8", outline_color="#000", outline_thickness=0.15
            ),
        )

        self.time_text.geometry.anchor = "bottom-left"

        self.scene.add(self.image, self.time_text)
        self.camera.show_object(self.scene)  # , view_dir=(0, 0, -1))

        # # Pynaviz specific controller
        self.controller = GetController(
            camera=self.camera,
            renderer=self.renderer,
            controller_id=index,
            data=data,
            buffer=texture,
            time_text=self.time_text,
        )

        # In the draw event, the draw function is called
        # This assign the function draw_frame of WgpuCanvasBase
        self.canvas.request_draw(
            draw_function=lambda: self.renderer.render(self.scene, self.camera)
        )

    def sort_by(self, metadata_name: str, mode: Optional[str] = "ascending"):
        pass

    def group_by(self, metadata_name: str, spacing: Optional = None):
        pass


class PlotTs(_BasePlot):
    def __init__(self, data: nap.Ts, index=None, parent=None):
        super().__init__(parent=parent)
        self.data = data

        # Pynaviz specific controller
        self.controller = SpanController(
            camera=self.camera,
            renderer=self.renderer,
            controller_id=index,
            dict_sync_funcs=dict_sync_funcs,
        )

    def sort_by(self, metadata_name: str, mode: Optional[str] = "ascending"):
        pass

    def group_by(self, metadata_name: str, spacing: Optional = None):
        pass


class PlotIntervalSet(_BasePlot):
    """
    A visualization of a set of non-overlapping epochs (nap.IntervalSet).

    This class allows dynamic rendering of each interval in a `nap.IntervalSet`, with interactive
    controls for span navigation. It supports coloring, grouping, and sorting of intervals based on metadata.

    Parameters
    ----------
    data : nap.IntervalSet
        The set of intervals to be visualized, with optional metadata.
    index : Optional[int], default=None
        Unique ID for synchronizing with external controllers.
    parent : Optional[Any], default=None
        Optional GUI parent (e.g. QWidget in Qt).

    Attributes
    ----------
    controller : SpanController
        Active interactive controller for zooming or selecting.
    graphic : dict[str, gfx.Mesh] or gfx.Mesh
        Dictionary of rectangle meshes for each interval.
    """

    def __init__(self, data: nap.IntervalSet, index=None, parent=None):
        super().__init__(data=data, parent=parent)
        self.camera.maintain_aspect = False

        # Pynaviz specific controller
        self.controller = SpanYLockController(
            camera=self.camera,
            renderer=self.renderer,
            controller_id=index,
            dict_sync_funcs=dict_sync_funcs,
        )

        self.graphic = self._create_and_plot_rectangle(
            data, color="cyan", transparency=1
        )
        self.scene.add(self.ruler_x, self.ruler_y, self.ruler_ref_time)

        # By default, showing only the first second.
        self.controller.set_view(0, 1, -0.5, 0.5)

        self.canvas.request_draw(self.animate)

    def _update(self):
        """
        Update function for sort_by and group_by
        """
        # Grabbing the material object
        geometries = get_plot_attribute(self, "geometry")  # Dict index -> geometry

        for c in geometries:
            geometries[c].positions.data[:2, 1] = (
                self._manager.data.loc[c]["offset"].astype("float32") - 0.5
            )
            geometries[c].positions.data[2:, 1] = (
                self._manager.data.loc[c]["offset"].astype("float32") + 0.5
            )

            geometries[c].positions.update_full()

        # Update camera to fit the full y range
        self.controller.set_ylim(
            np.min(self._manager.offset) - 0.5, np.max(self._manager.offset) + 0.5
        )

        self.canvas.request_draw(self.animate)

    def sort_by(self, metadata_name: str, mode: Optional[str] = "ascending") -> None:
        """
        Vertically sort the plotted intervals by a metadata field.

        Parameters
        ----------
        metadata_name : str
            Metadata key to sort by.
        """

        values = (
            dict(self.data.get_info(metadata_name))
            if hasattr(self.data, "get_info")
            else {}
        )
        # If metadata found
        if len(values):

            # Sorting should happen depending on `groups` and `visible` attributes of _PlotManager
            self._manager.sort_by(values, mode)
            self._update()

    def group_by(self, metadata_name: str, **kwargs):
        """
        Group the intervals vertically by a metadata field.

        Parameters
        ----------
        metadata_name : str
            Metadata key to group by.
        """
        # Grabbing the metadata
        values = (
            dict(self.data.get_info(metadata_name))
            if hasattr(self.data, "get_info")
            else {}
        )

        # If metadata found
        if len(values):

            # Grouping positions are computed depending on `order` and `visible` attributes of _PlotManager
            self._manager.group_by(values)
            self._update()<|MERGE_RESOLUTION|>--- conflicted
+++ resolved
@@ -34,7 +34,6 @@
     "zoom": _match_zoom_on_x_axis,
     "zoom_to_point": _match_zoom_on_x_axis,
 }
-
 
 
 class _BasePlot(IntervalSetInterface):
@@ -248,7 +247,9 @@
         """
         # If the color mapping thread is still processing, retry in 25 milliseconds
         if self.color_mapping_thread.is_running():
-            slot = lambda: self.color_by(metadata_name, cmap_name=cmap_name, vmin=vmin, vmax=vmax)
+            slot = lambda: self.color_by(
+                metadata_name, cmap_name=cmap_name, vmin=vmin, vmax=vmax
+            )
             threading.Timer(0.025, slot).start()
             return
 
@@ -275,7 +276,9 @@
         materials = get_plot_attribute(self, "material")
 
         # Get the metadata values for each plotted element
-        values = self.data.get_info(metadata_name) if hasattr(self.data, "get_info") else {}
+        values = (
+            self.data.get_info(metadata_name) if hasattr(self.data, "get_info") else {}
+        )
 
         # If metadata is found and mapping works, update the material colors
         if len(values):
@@ -390,62 +393,50 @@
     """
 
     def __init__(
-<<<<<<< HEAD
         self,
         data: nap.TsdFrame,
         index: Optional[int] = None,
         parent: Optional[Any] = None,
-=======
-        self, data: nap.TsdFrame, index: Optional[int] = None, parent: Optional[Any] = None
->>>>>>> dbbc478a
     ):
         super().__init__(data=data, parent=parent)
         self.data = data
 
         # To stream data
-<<<<<<< HEAD
+        size = (256 * 1024**2) // (data.shape[1] * 60)
+
         self._stream = TsdFrameStreaming(
-            data, callback=self._flush, window_size=3
+            data, callback=self._flush, window_size=size / data.rate
         )  # seconds
-
-        # Create pygfx objects
-        for i, c in enumerate(self.data.columns):
-            positions = np.zeros((len(self._stream), 3), dtype="float32")
-            self.graphic[c] = gfx.Line(
-                gfx.Geometry(positions=positions),
-                gfx.LineMaterial(
-                    thickness=1.0, color=GRADED_COLOR_LIST[i % len(GRADED_COLOR_LIST)]
-                ),
-=======
-        size = (256 * 1024 ** 2) // (data.shape[1] * 60)
-
-        self._stream = TsdFrameStreaming(data, callback=self._flush,
-                                         window_size = size/data.rate
-                                         ) # seconds
         # print(size, size/data.rate, self._stream._max_n)
 
         # Create pygfx objects
         self._positions = np.full(
-            ((self._stream._max_n+1)*self.data.shape[1], 3), np.nan, dtype="float32"
->>>>>>> dbbc478a
-            )
-        self._positions[:,2] = 0.0
+            ((self._stream._max_n + 1) * self.data.shape[1], 3), np.nan, dtype="float32"
+        )
+        self._positions[:, 2] = 0.0
 
         self._buffer_slices = {}
-        for c, s in zip(self.data.columns, range(0, len(self._positions)-self._stream._max_n + 1, self._stream._max_n+1)):
-            self._buffer_slices[c] = slice(s, s+self._stream._max_n)
+        for c, s in zip(
+            self.data.columns,
+            range(
+                0,
+                len(self._positions) - self._stream._max_n + 1,
+                self._stream._max_n + 1,
+            ),
+        ):
+            self._buffer_slices[c] = slice(s, s + self._stream._max_n)
 
         colors = np.ones((self._positions.shape[0], 4), dtype=np.float32)
 
         self.graphic = gfx.Line(
             gfx.Geometry(positions=self._positions, colors=colors),
-            gfx.LineMaterial(thickness=1.0, color_mode="vertex")#, color=GRADED_COLOR_LIST[1 % len(GRADED_COLOR_LIST)]),
+            gfx.LineMaterial(
+                thickness=1.0, color_mode="vertex"
+            ),  # , color=GRADED_COLOR_LIST[1 % len(GRADED_COLOR_LIST)]),
         )
 
         # Add elements to the scene for rendering
-        self.scene.add(
-            self.ruler_x, self.ruler_y, self.ruler_ref_time, self.graphic
-        )
+        self.scene.add(self.ruler_x, self.ruler_y, self.ruler_ref_time, self.graphic)
 
         # Connect specific event handler for TsdFrame
         self.renderer.add_event_handler(self._rescale, "key_down")
@@ -492,57 +483,43 @@
 
         time = self.data.t[slice_].astype("float32")
 
-<<<<<<< HEAD
-        for i, c in enumerate(self._buffers):
-            self._buffers[c].data[-n:, 0] = time.astype("float32")
-            self._buffers[c].data[-n:, 1] = (
-                self.data.values[slice_, i] * self._manager.data.loc[c]["scale"]
-                + self._manager.data.loc[c]["offset"]
-            ).astype("float32")
-            self._buffers[c].update_full()
-
-    def _get_min_max(self):
-        return np.array(
-            [
-                [self._buffers[c].data[:, 1].min(), self._buffers[c].data[:, 1].max()]
-                for c in self._buffers
-            ]
-        )
-=======
         left_offset = 0
         right_offset = 0
         if time.shape[0] < self._stream._max_n:
             if slice_.start == 0:
-                left_offset = self._stream._max_n-time.shape[0]
+                left_offset = self._stream._max_n - time.shape[0]
             else:
                 right_offset = time.shape[0] - self._stream._max_n
 
         # Read
-        data = np.array(self.data.values[slice_,:])
+        data = np.array(self.data.values[slice_, :])
 
         # Copy the data
         for i, c in enumerate(self.data.columns):
             sl = self._buffer_slices[c]
-            sl = slice(sl.start+left_offset, sl.stop+right_offset)
-            self._positions[sl,0] = time
-            self._positions[sl,1] = data[:,i]
-            self._positions[sl,1] *= self._manager.data.loc[c]['scale']
-            self._positions[sl,1] += self._manager.data.loc[c]['offset']
+            sl = slice(sl.start + left_offset, sl.stop + right_offset)
+            self._positions[sl, 0] = time
+            self._positions[sl, 1] = data[:, i]
+            self._positions[sl, 1] *= self._manager.data.loc[c]["scale"]
+            self._positions[sl, 1] += self._manager.data.loc[c]["offset"]
 
         # Put back some nans on the edges
         if left_offset:
             for sl in self._buffer_slices.values():
-                self._positions[sl.start:sl.start+left_offset,0:2] = np.nan
+                self._positions[sl.start : sl.start + left_offset, 0:2] = np.nan
         if right_offset:
             for sl in self._buffer_slices.values():
-                self._positions[sl.stop+right_offset:sl.stop,0:2] = np.nan
+                self._positions[sl.stop + right_offset : sl.stop, 0:2] = np.nan
 
         self.graphic.geometry.positions.set_data(self._positions)
 
     def _get_min_max(self):
-        return np.array([[np.nanmin(self._positions[sl, 1]),
-          np.nanmax(self._positions[sl, 1])] for sl in self._buffer_slices.values()])
->>>>>>> dbbc478a
+        return np.array(
+            [
+                [np.nanmin(self._positions[sl, 1]), np.nanmax(self._positions[sl, 1])]
+                for sl in self._buffer_slices.values()
+            ]
+        )
 
     def _rescale(self, event):
         """
@@ -556,21 +533,11 @@
                 # Update the scale of the PlotManager
                 self._manager.rescale(factor=factor)
 
-<<<<<<< HEAD
-                # Update the current buffers
-                for c in self._buffers:
-                    self._buffers[c].data[:, 1] = self._buffers[c].data[
-                        :, 1
-                    ] + factor * (
-                        self._buffers[c].data[:, 1]
-                        - self._manager.data.loc[c]["offset"]
-                    )
-                    self._buffers[c].update_full()
-=======
                 # Update the current buffers to avoid re-reading from disk
                 for c, sl in self._buffer_slices.items():
-                    self._positions[sl,1] += factor * (self._positions[sl,1] - self._manager.data.loc[c]['offset'])
->>>>>>> dbbc478a
+                    self._positions[sl, 1] += factor * (
+                        self._positions[sl, 1] - self._manager.data.loc[c]["offset"]
+                    )
 
                 # Update the gpu data
                 self.graphic.geometry.positions.set_data(self._positions)
@@ -621,7 +588,11 @@
         # The current controller should be a span controller.
 
         # Grabbing the metadata
-        values = dict(self.data.get_info(metadata_name)) if hasattr(self.data, "get_info") else {}
+        values = (
+            dict(self.data.get_info(metadata_name))
+            if hasattr(self.data, "get_info")
+            else {}
+        )
 
         # If metadata found
         if len(values):
@@ -640,7 +611,11 @@
             Metadata key to group by.
         """
         # Grabbing the metadata
-        values = dict(self.data.get_info(metadata_name)) if hasattr(self.data, "get_info") else {}
+        values = (
+            dict(self.data.get_info(metadata_name))
+            if hasattr(self.data, "get_info")
+            else {}
+        )
 
         # If metadata found
         if len(values):
@@ -649,11 +624,12 @@
 
             self._update("group_by")
 
-    def color_by(self,
-            metadata_name: str,
-            cmap_name: str = "viridis",
-            vmin: float = 0.0,
-            vmax: float = 100.0,
+    def color_by(
+        self,
+        metadata_name: str,
+        cmap_name: str = "viridis",
+        vmin: float = 0.0,
+        vmax: float = 100.0,
     ) -> None:
         """
         Applies color mapping to plot elements based on a metadata field.
@@ -727,7 +703,7 @@
             map_color = map_to_colors(values, **map_kwargs)
             if map_color:
                 for c, sl in self._buffer_slices.items():
-                    self.graphic.geometry.colors.data[sl,:] = map_color[values[c]]
+                    self.graphic.geometry.colors.data[sl, :] = map_color[values[c]]
                     # self.graphic.material.color = map_color[values[c]]
                 self.graphic.geometry.colors.update_full()
                 # Request a redraw of the canvas to reflect the new colors
@@ -820,11 +796,6 @@
             renderer=self.renderer,
             controller_id=index,
             dict_sync_funcs=dict_sync_funcs,
-<<<<<<< HEAD
-            min=0,
-            max=len(data) + 1,
-=======
->>>>>>> dbbc478a
         )
 
         # Create pygfx objects
@@ -838,24 +809,19 @@
         return dist * size;
         """
         for i, n in enumerate(data.keys()):
-            positions = np.stack((data[n].t, np.ones(len(data[n])) * i, np.ones(len(data[n])))).T
+            positions = np.stack(
+                (data[n].t, np.ones(len(data[n])) * i, np.ones(len(data[n])))
+            ).T
             positions = positions.astype("float32")
 
             self.graphic[n] = gfx.Points(
                 gfx.Geometry(positions=positions),
-<<<<<<< HEAD
-                gfx.PointsMaterial(
-                    size=5,
-                    color=GRADED_COLOR_LIST[i % len(GRADED_COLOR_LIST)],
-                    opacity=1,
-=======
                 gfx.PointsMarkerMaterial(
                     size=5,
                     color=GRADED_COLOR_LIST[i % len(GRADED_COLOR_LIST)],
                     opacity=1,
                     marker="custom",
                     custom_sdf=spike_sdf,
->>>>>>> dbbc478a
                 ),
             )
 
@@ -867,7 +833,10 @@
 
         # Add elements to the scene for rendering
         self.scene.add(
-            self.ruler_x, self.ruler_y, self.ruler_ref_time, *list(self.graphic.values())
+            self.ruler_x,
+            self.ruler_y,
+            self.ruler_ref_time,
+            *list(self.graphic.values()),
         )
 
         # Connect specific event handler for TsGroup
@@ -893,7 +862,9 @@
 
         for c in self._buffers:
             # self._buffers[c].data[-n:, 0] = time.astype("float32")
-            self._buffers[c].data[:, 1] = self._manager.data.loc[c]["offset"].astype("float32")
+            self._buffers[c].data[:, 1] = self._manager.data.loc[c]["offset"].astype(
+                "float32"
+            )
             self._buffers[c].update_full()
 
     def _reset(self, event):
@@ -933,15 +904,14 @@
         mode : str, optional
             "ascending" (default) or "descending".
         """
-<<<<<<< HEAD
-        # Grabbing the material object
-        geometries = get_plot_attribute(self, "geometry")  # Dict index -> geometry
-=======
         # The current controller should be a span controller.
->>>>>>> dbbc478a
 
         # Grabbing the metadata
-        values = dict(self.data.get_info(metadata_name)) if hasattr(self.data, "get_info") else {}
+        values = (
+            dict(self.data.get_info(metadata_name))
+            if hasattr(self.data, "get_info")
+            else {}
+        )
 
         # If metadata found
         if len(values):
@@ -960,7 +930,11 @@
             Metadata key to group by.
         """
         # Grabbing the metadata
-        values = dict(self.data.get_info(metadata_name)) if hasattr(self.data, "get_info") else {}
+        values = (
+            dict(self.data.get_info(metadata_name))
+            if hasattr(self.data, "get_info")
+            else {}
+        )
 
         # If metadata found
         if len(values):
@@ -968,7 +942,6 @@
             self._manager.group_by(values)
 
             self._update("group_by")
-
 
 
 class PlotTsdTensor(_BasePlot):
